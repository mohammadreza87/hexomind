/**
 * Client-side high score service
 * Manages high scores using Reddit KV storage via API
 */

export interface HighScoreData {
  username: string;
  score: number;
  highScore: number;
  rank: number | null;
  updated: boolean;
}

export interface LeaderboardEntry {
  rank: number;
  username: string;
  score: number;
  timestamp: number;
}

export interface GameStats {
  totalPlayers: number;
  totalGames: number;
  averageScore: number;
  topScore: number;
}

export interface SetCustomUsernameResult {
  success: boolean;
  offlineFallback: boolean;
  message?: string;
}

export class HighScoreService {
  private static instance: HighScoreService;
  private username: string | null = null;
  private redditUsername: string | null = null;
  private customUsername: string | null = null;
  private cachedHighScore: number = 0;
  private lastSync: number = 0;
  private syncInterval: number = 60000; // Sync every minute
<<<<<<< HEAD
  private initializationPromise: Promise<void>;
=======
  private initializePromise: Promise<void>;
>>>>>>> 5f6a6240

  static getInstance(): HighScoreService {
    if (!HighScoreService.instance) {
      HighScoreService.instance = new HighScoreService();
    }
    return HighScoreService.instance;
  }

  constructor() {
<<<<<<< HEAD
    this.initializationPromise = this.initialize();
  }

  private async initialize(): Promise<void> {
    this.loadCachedScore();
    await this.initializeUsername();
    this.loadCustomUsername();
=======
    this.seedUsernameFromStorage();
    this.loadCachedScore();
    this.initializePromise = this.initializeUsername();
  }

  /**
   * Seed username synchronously from local storage before async work
   */
  private seedUsernameFromStorage(): void {
    this.customUsername = null;
    this.username = null;

    // Try to restore a valid custom username first
    const storedCustom = localStorage.getItem('hexomind_custom_username');
    if (storedCustom) {
      try {
        const data = JSON.parse(storedCustom);
        if (data.username && data.timestamp) {
          const daysSinceSet = (Date.now() - data.timestamp) / (1000 * 60 * 60 * 24);
          if (daysSinceSet < 30) {
            this.customUsername = data.username;
            this.username = this.customUsername;
            console.log('Using custom username:', this.customUsername);
            return;
          }

          // Expired custom username
          localStorage.removeItem('hexomind_custom_username');
        }
      } catch (error) {
        console.error('Error parsing custom username:', error);
      }
    }

    // Fall back to stored generated/Reddit username
    const storedUsername = localStorage.getItem('hexomind_username');
    if (storedUsername) {
      this.username = storedUsername;
    } else {
      this.username = this.generateAnonymousUsername();
      localStorage.setItem('hexomind_username', this.username);
    }
  }

  /**
   * Generate an anonymous username
   */
  private generateAnonymousUsername(): string {
    return `player_${Math.random().toString(36).substr(2, 9)}`;
  }

  /**
   * Wait for username initialization to complete
   */
  async awaitReady(): Promise<void> {
    try {
      await this.initializePromise;
    } catch (error) {
      console.error('Failed to initialize HighScoreService username:', error);
    }
>>>>>>> 5f6a6240
  }

  /**
   * Initialize username from Reddit context or generate anonymous
   */
  private async initializeUsername(): Promise<void> {
    let resolvedUsername: string | null = null;

    try {
      // First, try to get username from the server context
      const response = await fetch('/api/current-user');
      if (response.ok) {
        const data = await response.json();
        console.log('Current user data from server:', data);

        if (data.username) {
          this.redditUsername = data.username;
          if (!this.customUsername) {
            this.username = this.redditUsername;
            localStorage.setItem('hexomind_username', this.username);
            console.log('Using Reddit username:', this.redditUsername);
        }
      }
    } catch (error) {
      console.error('Failed to get username from server:', error);
    }

    if (!resolvedUsername) {
      const localCustom = this.readCustomUsernameFromLocal();
      if (localCustom) {
        this.customUsername = localCustom;
        resolvedUsername = localCustom;
        console.log('Using custom username from local storage:', this.customUsername);
      }
    }

    if (!resolvedUsername) {
      const urlParams = new URLSearchParams(window.location.search);
      const redditUser = urlParams.get('username');

      if (redditUser) {
        this.redditUsername = redditUser;
        if (!this.customUsername) {
          this.username = this.redditUsername;
          localStorage.setItem('hexomind_username', this.username);
        }
      } else {
        // Ensure we have a username seeded (may have been set during construction)
        if (!this.username) {
          this.username = this.generateAnonymousUsername();
          localStorage.setItem('hexomind_username', this.username);
        }
      }
    }

    console.log('Final username:', this.username);
  }

  private readCustomUsernameFromLocal(): string | null {
    const stored = localStorage.getItem('hexomind_custom_username');
    if (!stored) {
      return null;
    }

    try {
      const data = JSON.parse(stored);
      if (data?.username && data?.timestamp) {
        const daysSinceSet = (Date.now() - data.timestamp) / (1000 * 60 * 60 * 24);
        if (daysSinceSet < 30) {
          return data.username;
        }

        localStorage.removeItem('hexomind_custom_username');
      }
    } catch (error) {
      console.error('Error reading custom username from local storage:', error);
    }

    return null;
  }

  private loadCachedScore(): void {
    try {
      const cached = localStorage.getItem('hexomind_highscore');
      if (cached) {
        const data = JSON.parse(cached);
        this.cachedHighScore = data.score || 0;
        this.lastSync = data.timestamp || 0;
      }
    } catch (error) {
      console.error('Error loading cached score:', error);
    }
  }

  /**
   * Save high score to cache
   */
  private saveCachedScore(score: number): void {
    try {
      localStorage.setItem('hexomind_highscore', JSON.stringify({
        score,
        timestamp: Date.now(),
        username: this.username
      }));
      this.cachedHighScore = score;
      this.lastSync = Date.now();
    } catch (error) {
      console.error('Error saving cached score:', error);
    }
  }

  /**
   * Get current username
   */
  async getUsername(): Promise<string> {
    await this.awaitReady();
    return this.username || 'anonymous';
  }

  /**
   * Get current username without awaiting initialization
   */
  getUsernameSync(): string {
    return this.username || 'anonymous';
  }

  async waitForInitialization(): Promise<void> {
    return this.initializationPromise;
  }

  /**
   * Get Reddit username
   */
  getRedditUsername(): string | null {
    return this.redditUsername;
  }

  /**
   * Check if user has custom username
   */
  hasCustomUsername(): boolean {
    return this.customUsername !== null;
  }

  /**
   * Set custom username
   */
  async setCustomUsername(
    username: string,
    options?: { offlineOnly?: boolean }
  ): Promise<SetCustomUsernameResult> {
    if (options?.offlineOnly) {
      this.customUsername = username;
      this.username = username;

      localStorage.setItem('hexomind_custom_username', JSON.stringify({
        username,
        timestamp: Date.now()
      }));
      localStorage.setItem('hexomind_username', username);

    // Save to localStorage
    localStorage.setItem('hexomind_custom_username', JSON.stringify({
      username: username,
      timestamp: Date.now()
    }));
    localStorage.setItem('hexomind_username', username);

    try {
      const response = await fetch('/api/commit-username', {
        method: 'POST',
        headers: { 'Content-Type': 'application/json' },
        body: JSON.stringify({ username })
      });

      if (!response.ok) {
        const errorData = await response.json().catch(() => ({}));
        const message = typeof errorData?.error === 'string'
          ? errorData.error
          : 'Failed to save username';
        return { success: false, offlineFallback: false, message };
      }

      const data = await response.json();
      if (!data?.success) {
        const message = typeof data?.error === 'string'
          ? data.error
          : 'Failed to save username';
        return { success: false, offlineFallback: false, message };
      }

      this.customUsername = data.username || username;
      this.username = this.customUsername;

      localStorage.setItem('hexomind_custom_username', JSON.stringify({
        username: this.customUsername,
        timestamp: Date.now()
      }));
      localStorage.setItem('hexomind_username', this.customUsername);

      console.log('Custom username saved on server:', this.customUsername);
      return { success: true, offlineFallback: false };
    } catch (error) {
      console.error('Error saving custom username to server:', error);

      this.customUsername = username;
      this.username = username;

      localStorage.setItem('hexomind_custom_username', JSON.stringify({
        username,
        timestamp: Date.now()
      }));
      localStorage.setItem('hexomind_username', username);

      return {
        success: true,
        offlineFallback: true,
        message: 'Username saved locally'
      };
    }
  }

  /**
   * Clear custom username (revert to Reddit username)
   */
  clearCustomUsername(): void {
    this.customUsername = null;
    this.username = this.redditUsername || this.generateAnonymousUsername();
    localStorage.removeItem('hexomind_custom_username');
    if (this.username) {
      localStorage.setItem('hexomind_username', this.username);
    }
    console.log('Reverted to username:', this.username);
  }

  /**
   * Get user's high score
   */
  async getHighScore(): Promise<number> {
    await this.initializationPromise;

    // Return cached score if recent
    if (Date.now() - this.lastSync < this.syncInterval) {
      return this.cachedHighScore;
    }

    try {
      const username = await this.getUsername();
      const response = await fetch(`/api/highscore/${username}`);
      if (response.ok) {
        const data = await response.json();
        this.cachedHighScore = data.score || 0;
        this.lastSync = Date.now();
        return this.cachedHighScore;
      }
    } catch (error) {
      console.error('Error fetching high score:', error);
    }

    return this.cachedHighScore;
  }

  /**
   * Submit a new score
   */
  async submitScore(score: number): Promise<HighScoreData> {
<<<<<<< HEAD
    await this.initializationPromise;
    const username = this.getUsername();
=======
    const username = await this.getUsername();
>>>>>>> 5f6a6240

    try {
      // Add timeout to prevent hanging
      const controller = new AbortController();
      const timeoutId = setTimeout(() => controller.abort(), 5000); // 5 second timeout

      const response = await fetch('/api/highscore', {
        method: 'POST',
        headers: {
          'Content-Type': 'application/json',
        },
        body: JSON.stringify({ username, score }),
        signal: controller.signal
      });

      clearTimeout(timeoutId);

      if (response.ok) {
        const data = await response.json();

        // Update cache if new high score
        if (data.updated) {
          this.saveCachedScore(score);
        }

        return {
          username,
          score,
          highScore: data.highScore,
          rank: data.rank,
          updated: data.updated
        };
      }
    } catch (error) {
      if (error instanceof Error && error.name === 'AbortError') {
        console.warn('Score submission timed out, saving locally');
      } else {
        console.error('Error submitting score:', error);
      }
    }

    // Fallback to local storage
    const isHighScore = score > this.cachedHighScore;
    if (isHighScore) {
      this.saveCachedScore(score);
    }

    return {
      username,
      score,
      highScore: Math.max(score, this.cachedHighScore),
      rank: null,
      updated: isHighScore
    };
  }

  /**
   * Get global leaderboard
   */
  async getLeaderboard(type: 'global' | 'subreddit' = 'global', limit: number = 10): Promise<LeaderboardEntry[]> {
    try {
      const response = await fetch(`/api/leaderboard?type=${type}&limit=${limit}`);
      if (response.ok) {
        const data = await response.json();
        return data.leaderboard || [];
      }
    } catch (error) {
      console.error('Error fetching leaderboard:', error);
    }

    return [];
  }

  /**
   * Get game statistics
   */
  async getStatistics(): Promise<GameStats> {
    try {
      const response = await fetch('/api/stats');
      if (response.ok) {
        return await response.json();
      }
    } catch (error) {
      console.error('Error fetching statistics:', error);
    }

    return {
      totalPlayers: 0,
      totalGames: 0,
      averageScore: 0,
      topScore: this.cachedHighScore
    };
  }

  /**
   * Clear local cache (for testing)
   */
  clearCache(): void {
    localStorage.removeItem('hexomind_highscore');
    localStorage.removeItem('hexomind_username');
    this.cachedHighScore = 0;
    this.lastSync = 0;
    this.username = null;
<<<<<<< HEAD
    this.initializationPromise = this.initialize();
=======
    this.seedUsernameFromStorage();
    this.initializePromise = this.initializeUsername();
>>>>>>> 5f6a6240
  }
}

export const highScoreService = HighScoreService.getInstance();<|MERGE_RESOLUTION|>--- conflicted
+++ resolved
@@ -39,11 +39,7 @@
   private cachedHighScore: number = 0;
   private lastSync: number = 0;
   private syncInterval: number = 60000; // Sync every minute
-<<<<<<< HEAD
   private initializationPromise: Promise<void>;
-=======
-  private initializePromise: Promise<void>;
->>>>>>> 5f6a6240
 
   static getInstance(): HighScoreService {
     if (!HighScoreService.instance) {
@@ -53,15 +49,6 @@
   }
 
   constructor() {
-<<<<<<< HEAD
-    this.initializationPromise = this.initialize();
-  }
-
-  private async initialize(): Promise<void> {
-    this.loadCachedScore();
-    await this.initializeUsername();
-    this.loadCustomUsername();
-=======
     this.seedUsernameFromStorage();
     this.loadCachedScore();
     this.initializePromise = this.initializeUsername();
@@ -122,7 +109,6 @@
     } catch (error) {
       console.error('Failed to initialize HighScoreService username:', error);
     }
->>>>>>> 5f6a6240
   }
 
   /**
@@ -389,12 +375,8 @@
    * Submit a new score
    */
   async submitScore(score: number): Promise<HighScoreData> {
-<<<<<<< HEAD
     await this.initializationPromise;
     const username = this.getUsername();
-=======
-    const username = await this.getUsername();
->>>>>>> 5f6a6240
 
     try {
       // Add timeout to prevent hanging
@@ -498,12 +480,8 @@
     this.cachedHighScore = 0;
     this.lastSync = 0;
     this.username = null;
-<<<<<<< HEAD
-    this.initializationPromise = this.initialize();
-=======
     this.seedUsernameFromStorage();
     this.initializePromise = this.initializeUsername();
->>>>>>> 5f6a6240
   }
 }
 
