/**
 * Leaderboard UI component - Modern Design System Implementation
 */
import * as Phaser from 'phaser';
import { highScoreService } from '../../../services/HighScoreService';
import { DS } from '../../config/DesignSystem';

export class LeaderboardUI extends Phaser.GameObjects.Container {
  private background: Phaser.GameObjects.Rectangle;
  private titleText: Phaser.GameObjects.Text;
  private entriesContainer: Phaser.GameObjects.Container;
  private closeButton: Phaser.GameObjects.Text;
  private typeToggle: Phaser.GameObjects.Text;
  private loadingText: Phaser.GameObjects.Text;
  private currentType: 'global' | 'subreddit' = 'global';
  private isVisible: boolean = false;

  constructor(scene: Phaser.Scene) {
    super(scene, 0, 0);

    const { width, height } = scene.cameras.main;

    const spacing = {
      xl: DS.getSpacingValue('xl'),
      xxl: DS.getSpacingValue('xxl'),
      sm: DS.getSpacingValue('sm'),
      xs: DS.getSpacingValue('xs'),
    };

    const palette = {
      overlay: DS.getColor('solid', 'bgPrimary'),
      panel: DS.getColor('solid', 'bgElevated'),
      border: DS.getColor('glass', 'border'),
      warning: DS.getColor('solid', 'warning'),
      textPrimary: DS.getColor('solid', 'textPrimary'),
      textMuted: DS.getColor('solid', 'textMuted'),
      toggleText: DS.getColor('accents', 'teal'),
      toggleBackground: DS.getColor('accents', 'midnight'),
      close: DS.getColor('accents', 'coral'),
      highlight: DS.getColor('accents', 'teal'),
      highlightSecondary: DS.getColor('accents', 'grayLighter'),
      separator: DS.getColor('accents', 'grayMuted'),
    };

    const typography = {
      displayBlack: DS.getFontFamily('displayBlack'),
      mono: DS.getFontFamily('mono'),
    };

    const togglePaddingX = spacing.sm + spacing.xs / 2;
    const togglePaddingY = spacing.xs + spacing.xs / 4;
    const closePadding = spacing.xs + spacing.xs / 4;
    const toggleOffsetY = spacing.xxl + spacing.sm + spacing.xs * 2;

    // Semi-transparent background overlay with modern blur
    this.background = scene.add.rectangle(
      width / 2,
      height / 2,
      width,
      height,
      DS.colorStringToNumber(palette.overlay),
      0.85
    );
    this.background.setInteractive();
    this.add(this.background);

    // Leaderboard panel with glassmorphism
    const panelWidth = Math.min(440, width * 0.9);
    const panelHeight = Math.min(560, height * 0.85);
    const panel = scene.add.rectangle(
      width / 2,
      height / 2,
      panelWidth,
      panelHeight,
      DS.colorStringToNumber(palette.panel),
      0.95
    );
    panel.setStrokeStyle(1, DS.colorStringToNumber(palette.border));
    this.add(panel);

    // Title with Inter Black font
    this.titleText = scene.add.text(
      width / 2,
      height / 2 - panelHeight / 2 + spacing.xl,
      'LEADERBOARD',
      {
        fontSize: DS.getFontSize('2xl'),
        fontFamily: typography.displayBlack,
        fontStyle: '900 normal', // Inter Black
        color: palette.warning,
        align: 'center'
      }
    ).setOrigin(0.5);
    this.add(this.titleText);

    // Type toggle button
    this.typeToggle = scene.add.text(
      width / 2,
      height / 2 - panelHeight / 2 + toggleOffsetY,
      'Global Rankings',
      {
        fontSize: DS.getFontSize('base'),
        fontFamily: typography.mono,
        color: palette.toggleText,
        backgroundColor: palette.toggleBackground,
        padding: { x: togglePaddingX, y: togglePaddingY }
      }
    ).setOrigin(0.5).setInteractive();

    this.typeToggle.on('pointerdown', () => this.toggleType());
    this.typeToggle.on('pointerover', () => {
      this.typeToggle.setScale(1.05);
      scene.input.setDefaultCursor('pointer');
    });
    this.typeToggle.on('pointerout', () => {
      this.typeToggle.setScale(1);
      scene.input.setDefaultCursor('default');
    });
    this.add(this.typeToggle);

    // Entries container
    this.entriesContainer = scene.add.container(width / 2, height / 2);
    this.add(this.entriesContainer);

    // Loading text
    this.loadingText = scene.add.text(
      width / 2,
      height / 2,
      'Loading...',
      {
        fontSize: DS.getFontSize('lg'),
        fontFamily: typography.mono,
        color: palette.textPrimary
      }
    ).setOrigin(0.5).setVisible(false);
    this.add(this.loadingText);

    // Close button
    this.closeButton = scene.add.text(
      width / 2 + panelWidth / 2 - 20,
      height / 2 - panelHeight / 2 + 20,
      '✕',
      {
        fontSize: DS.getFontSize('xl'),
        fontFamily: typography.mono,
        color: palette.close,
        padding: { x: closePadding, y: closePadding }
      }
    ).setOrigin(0.5).setInteractive();

    this.closeButton.on('pointerdown', () => this.hide());
    this.closeButton.on('pointerover', () => {
      this.closeButton.setScale(1.2);
      scene.input.setDefaultCursor('pointer');
    });
    this.closeButton.on('pointerout', () => {
      this.closeButton.setScale(1);
      scene.input.setDefaultCursor('default');
    });
    this.add(this.closeButton);

    // Initially hidden
    this.setVisible(false);
    this.setDepth(1000);

    scene.add.existing(this);
  }

  /**
   * Toggle between global and subreddit leaderboards
   */
  private toggleType(): void {
    this.currentType = this.currentType === 'global' ? 'subreddit' : 'global';
    this.typeToggle.setText(
      this.currentType === 'global' ? 'Global Rankings' : 'Subreddit Rankings'
    );
    this.loadLeaderboard();
  }

  /**
   * Show the leaderboard
   */
  async show(): Promise<void> {
    if (this.isVisible) return;

    this.isVisible = true;
    this.setVisible(true);
    this.setAlpha(0);

    // Fade in animation
    this.scene.tweens.add({
      targets: this,
      alpha: 1,
      duration: 300,
      ease: 'Power2'
    });

    await this.loadLeaderboard();
  }

  /**
   * Hide the leaderboard
   */
  hide(): void {
    if (!this.isVisible) return;

    this.isVisible = false;

    // Fade out animation
    this.scene.tweens.add({
      targets: this,
      alpha: 0,
      duration: 300,
      ease: 'Power2',
      onComplete: () => {
        this.setVisible(false);
      }
    });
  }

  /**
   * Load and display leaderboard data
   */
  private async loadLeaderboard(): Promise<void> {
    // Clear previous entries
    this.entriesContainer.removeAll(true);
    this.loadingText.setVisible(true);

    const spacingXl = DS.getSpacingValue('xl');
    const spacingXxl = DS.getSpacingValue('xxl');
    const spacingXs = DS.getSpacingValue('xs');
    const monoFont = DS.getFontFamily('mono');
    const highlightColor = DS.getColor('accents', 'teal');
    const textPrimary = DS.getColor('solid', 'textPrimary');
    const separatorColor = DS.getColor('accents', 'grayMuted');
    const errorColor = DS.getColor('accents', 'coral');

    try {
      await highScoreService.waitForInitialization();
      const entries = await highScoreService.getLeaderboard(this.currentType, 10);
      this.loadingText.setVisible(false);

      if (entries.length === 0) {
        const noDataText = this.scene.add.text(
          0,
          0,
          'No scores yet. Be the first!',
          DS.getTextStyle('body', {
            color: DS.getColor('solid', 'textMuted')
          })
        ).setOrigin(0.5);
        this.entriesContainer.add(noDataText);
        return;
      }

      // Display entries
      const startY = -(spacingXxl * 2 + spacingXl / 2);
      const entrySpacing = spacingXl + spacingXs;
      const currentUser = await highScoreService.getUsername();

      entries.forEach((entry, index) => {
        const isCurrentUser = entry.username === currentUser;
        const yPos = startY + index * entrySpacing;

        // Rank
        const rankText = this.scene.add.text(
          -140,
          yPos,
          `#${entry.rank}`,
          {
            fontSize: DS.getFontSize('lg'),
            fontFamily: monoFont,
            fontStyle: entry.rank <= 3 ? 'bold' : 'normal',
            color: this.getRankColor(entry.rank)
          }
        ).setOrigin(0.5);

        // Username
        const nameText = this.scene.add.text(
          -30,
          yPos,
          entry.username.substring(0, 15),
          {
            fontSize: DS.getFontSize('base'),
            fontFamily: monoFont,
            fontStyle: isCurrentUser ? 'bold' : 'normal',
            color: isCurrentUser ? highlightColor : textPrimary
          }
        ).setOrigin(0, 0.5);

        // Score
        const scoreText = this.scene.add.text(
          130,
          yPos,
          entry.score.toLocaleString(),
          {
            fontSize: DS.getFontSize('lg'),
            fontFamily: monoFont,
            fontStyle: 'bold',
            color: DS.getColor('accents', 'gold')
          }
        ).setOrigin(1, 0.5);

        // Highlight current user
        if (isCurrentUser) {
          const highlight = this.scene.add.rectangle(
            0,
            yPos,
            300,
            30,
            DS.colorStringToNumber(highlightColor),
            0.1
          );
          const highlightStroke = DS.colorStringToNumber(highlightColor);
          highlight.setStrokeStyle(1, highlightStroke, 0.3);
          this.entriesContainer.add(highlight);
        }

        this.entriesContainer.add([rankText, nameText, scoreText]);
      });

      // Add user's rank if not in top 10
      const userRank = await highScoreService.getUserRank();
      if (userRank && userRank > 10) {
        const separator = this.scene.add.text(
          0,
          startY + entries.length * entrySpacing + spacingXs * 2.5,
          '···',
          {
            fontSize: DS.getFontSize('base'),
            fontFamily: monoFont,
            color: separatorColor
          }
        ).setOrigin(0.5);

        const userEntry = this.scene.add.text(
          0,
          startY + entries.length * entrySpacing + spacingXl,
          `Your Rank: #${userRank}`,
          {
            fontSize: DS.getFontSize('base'),
            fontFamily: monoFont,
            fontStyle: 'bold',
            color: highlightColor
          }
        ).setOrigin(0.5);

        this.entriesContainer.add([separator, userEntry]);
      }
    } catch (error) {
      console.error('Failed to load leaderboard:', error);
      this.loadingText.setText('Failed to load scores');
      this.loadingText.setColor(errorColor);
    }
  }

  /**
   * Get color based on rank with modern palette
   */
  private getRankColor(rank: number): string {
    switch (rank) {
      case 1:
        return DS.getColor('accents', 'gold');
      case 2:
        return DS.getColor('accents', 'silver');
      case 3:
        return DS.getColor('accents', 'bronze');
      default:
        return DS.getColor('solid', 'textPrimary');
    }
  }

  /**
   * Check if leaderboard is visible
   */
  getIsVisible(): boolean {
    return this.isVisible;
  }
}

// Extension to get user rank
declare module '../../../services/HighScoreService' {
  interface HighScoreService {
    getUserRank(): Promise<number | null>;
  }
}

// Implement getUserRank in HighScoreService
highScoreService.getUserRank = async function(): Promise<number | null> {
  try {
<<<<<<< HEAD
    await this.waitForInitialization();
    const username = this.getUsername();
=======
    const username = await this.getUsername();
>>>>>>> 5f6a6240
    const response = await fetch(`/api/highscore/${username}/rank`);
    if (response.ok) {
      const data = await response.json();
      return data.rank || null;
    }
  } catch (error) {
    console.error('Error fetching user rank:', error);
  }
  return null;
};<|MERGE_RESOLUTION|>--- conflicted
+++ resolved
@@ -388,12 +388,8 @@
 // Implement getUserRank in HighScoreService
 highScoreService.getUserRank = async function(): Promise<number | null> {
   try {
-<<<<<<< HEAD
     await this.waitForInitialization();
-    const username = this.getUsername();
-=======
     const username = await this.getUsername();
->>>>>>> 5f6a6240
     const response = await fetch(`/api/highscore/${username}/rank`);
     if (response.ok) {
       const data = await response.json();
