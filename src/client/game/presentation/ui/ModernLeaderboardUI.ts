import * as Phaser from 'phaser';
import { UIComponent } from './components/UIComponent';
import { highScoreService } from '../../../services/HighScoreService';
import {
  leaderboardService,
  type LeaderboardViewEntry,
  type LeaderboardViewPeriod,
} from '../../../services/LeaderboardService';

type LeaderboardType = LeaderboardViewPeriod;

/**
 * Modern Leaderboard UI with tabs, animations, and beautiful design
 */
export class ModernLeaderboardUI extends UIComponent {
  private background: Phaser.GameObjects.Rectangle;
  private panel: Phaser.GameObjects.Rectangle;
  private titleText: Phaser.GameObjects.Text;
  private closeButton: Phaser.GameObjects.Container;

  // Tabs
  private tabContainer: Phaser.GameObjects.Container;
  private dailyTab: Phaser.GameObjects.Container;
  private weeklyTab: Phaser.GameObjects.Container;
  private allTimeTab: Phaser.GameObjects.Container;
  private activeTab: LeaderboardType = 'daily';
  private tabIndicator: Phaser.GameObjects.Rectangle;

  // Content
  private contentContainer: Phaser.GameObjects.Container;
  private entriesContainer: Phaser.GameObjects.Container;
  private scrollMask: Phaser.GameObjects.Graphics;
  private loadingText: Phaser.GameObjects.Text;
  private emptyText: Phaser.GameObjects.Text;

  // Player position display
  private playerPositionContainer: Phaser.GameObjects.Container;
  private playerPositionBg: Phaser.GameObjects.Rectangle;
  private playerPositionText: Phaser.GameObjects.Text;

  private isVisible: boolean = false;
  private entries: Map<LeaderboardType, LeaderboardViewEntry[]> = new Map();
  private isLoading: Map<LeaderboardType, boolean> = new Map();
  private currentPlayerScore: number = 0;
  private scrollY: number = 0;
  private maxScrollY: number = 0;

  constructor(scene: Phaser.Scene) {
    super(scene, { visible: false });

    const { width, height } = scene.cameras.main;

    const palette = this.getPalette();
    const displayFont = this.getFontFamily('display');
    const bodyFont = this.getFontFamily('body');

    // Dark overlay background
    this.background = scene.add.rectangle(
      width / 2, height / 2, width, height,
      this.colorToNumber(palette.overlay), 0.8
    );
    this.background.setInteractive();
    this.add(this.background);

    // Main panel with gradient-like effect
    const panelWidth = Math.min(width * 0.9, 480);
    const panelHeight = Math.min(height * 0.85, 640);

    this.panel = scene.add.rectangle(
      width / 2, height / 2,
      panelWidth, panelHeight,
      this.colorToNumber(palette.panelBackground), 1
    );
    this.panel.setStrokeStyle(2, this.colorToNumber(palette.panelBorder), 0.3);
    this.add(this.panel);

    // Title with gradient effect
    this.titleText = scene.add.text(
      width / 2, height / 2 - panelHeight / 2 + 40,
      'LEADERBOARD',
      {
        fontSize: this.getFontSize('2xl'),
        fontFamily: displayFont,
        fontStyle: '900 normal',
        color: palette.textPrimary
      }
    ).setOrigin(0.5);
    this.add(this.titleText);

    // Close button
    this.createCloseButton(scene, width / 2 + panelWidth / 2 - 30, height / 2 - panelHeight / 2 + 30);

    // Create tabs
    this.createTabs(scene, width / 2, height / 2 - panelHeight / 2 + 90, panelWidth);

    // Content container with scroll area
    const scrollAreaTop = height / 2 - panelHeight / 2 + 140;
    const scrollAreaBottom = height / 2 + panelHeight / 2 - 100; // Leave space for player position
    const scrollAreaHeight = scrollAreaBottom - scrollAreaTop;

    this.contentContainer = scene.add.container(width / 2, scrollAreaTop + scrollAreaHeight / 2);
    this.add(this.contentContainer);

    // Create mask for scrollable area (invisible, just for masking)
    this.scrollMask = scene.add.graphics();
    this.scrollMask.fillStyle(0xffffff, 1);
    this.scrollMask.fillRect(
      width / 2 - panelWidth / 2 + 20,
      scrollAreaTop,
      panelWidth - 40,
      scrollAreaHeight
    );
    this.scrollMask.setVisible(false); // Hide the mask graphics itself
    const mask = this.scrollMask.createGeometryMask();

    // Entries container (will be masked)
    this.entriesContainer = scene.add.container(0, 0);
    this.contentContainer.add(this.entriesContainer);
    this.entriesContainer.setMask(mask);

    // Enable scroll interaction on panel
    this.panel.setInteractive();
    this.setupScrolling(scene, scrollAreaHeight);

    // Loading indicator
    this.loadingText = scene.add.text(0, 0, 'Loading...', {
      fontSize: this.getFontSize('lg'),
      fontFamily: bodyFont,
      color: palette.gray
    }).setOrigin(0.5).setVisible(false);
    this.contentContainer.add(this.loadingText);

    // Empty state
    this.emptyText = scene.add.text(0, 0, 'No scores yet.\nBe the first!', {
      fontSize: this.getFontSize('lg'),
      fontFamily: bodyFont,
      color: palette.grayMuted,
      align: 'center'
    }).setOrigin(0.5).setVisible(false);
    this.contentContainer.add(this.emptyText);

    // Player position display at bottom
    this.createPlayerPositionDisplay(scene, width / 2, height / 2 + panelHeight / 2 - 50, panelWidth);

    // Initialize
    this.setDepth(this.layers.modal);
    this.setVisible(false);
  }

  /**
   * Create close button
   */
  private createCloseButton(scene: Phaser.Scene, x: number, y: number): void {
    this.closeButton = scene.add.container(x, y);

    const palette = this.getPalette();
    const bg = scene.add.circle(0, 0, 20, this.colorToNumber(palette.closeBg), 1);
    bg.setStrokeStyle(1, this.colorToNumber(palette.panelBorder), 0.3);
    bg.setInteractive();

    const closeX = scene.add.text(0, 0, '✕', {
      fontSize: this.getFontSize('lg'),
      fontFamily: this.getFontFamily('body'),
      color: palette.closeText
    }).setOrigin(0.5);

    this.closeButton.add([bg, closeX]);

    bg.on('pointerover', () => {
      bg.setFillStyle(this.colorToNumber(palette.closeBgHover));
      closeX.setColor(palette.textPrimary);
      scene.input.setDefaultCursor('pointer');
    });

    bg.on('pointerout', () => {
      bg.setFillStyle(this.colorToNumber(palette.closeBg));
      closeX.setColor(palette.closeText);
      scene.input.setDefaultCursor('default');
    });

    bg.on('pointerdown', () => this.hide());

    this.add(this.closeButton);
  }

  /**
   * Create tab buttons
   */
  private createTabs(scene: Phaser.Scene, x: number, y: number, panelWidth: number): void {
    this.tabContainer = scene.add.container(x, y);

    const tabWidth = (panelWidth - 60) / 3;
    const tabHeight = 40;
    const palette = this.getPalette();

    // Tab indicator (animated underline)
    this.tabIndicator = scene.add.rectangle(
      -tabWidth - 10, tabHeight / 2 + 5,
      tabWidth - 20, 3,
      this.colorToNumber(palette.highlight), 1
    );
    this.tabContainer.add(this.tabIndicator);

    // Daily tab
    this.dailyTab = this.createTab(scene, -tabWidth - 10, 0, 'DAILY', 'daily', tabWidth);
    this.tabContainer.add(this.dailyTab);

    // Weekly tab
    this.weeklyTab = this.createTab(scene, 0, 0, 'WEEKLY', 'weekly', tabWidth);
    this.tabContainer.add(this.weeklyTab);

    // All Time tab
    this.allTimeTab = this.createTab(scene, tabWidth + 10, 0, 'ALL TIME', 'global', tabWidth);
    this.tabContainer.add(this.allTimeTab);

    this.add(this.tabContainer);

    // Set initial active tab
    this.setActiveTab('daily');
  }

  /**
   * Create individual tab
   */
  private createTab(
    scene: Phaser.Scene,
    x: number,
    y: number,
    label: string,
    type: LeaderboardType,
    width: number
  ): Phaser.GameObjects.Container {
    const tab = scene.add.container(x, y);
    const palette = this.getPalette();
    const displayFont = this.getFontFamily('display');

    const bg = scene.add.rectangle(0, 0, width - 20, 35, 0x000000, 0);
    bg.setInteractive();

    const text = scene.add.text(0, 0, label, {
      fontSize: this.getFontSize('sm'),
      fontFamily: displayFont,
      fontStyle: '700 normal',
      color: type === this.activeTab ? palette.textPrimary : palette.grayMuted
    }).setOrigin(0.5);

    tab.add([bg, text]);
    tab.setData('type', type);
    tab.setData('text', text);

    bg.on('pointerover', () => {
      if (type !== this.activeTab) {
        text.setColor(palette.grayLight);
        scene.input.setDefaultCursor('pointer');
      }
    });

    bg.on('pointerout', () => {
      if (type !== this.activeTab) {
        text.setColor(palette.grayMuted);
        scene.input.setDefaultCursor('default');
      }
    });

    bg.on('pointerdown', () => {
      this.setActiveTab(type);
    });

    return tab;
  }

  /**
   * Set active tab with animation
   */
  private setActiveTab(type: LeaderboardType): void {
    if (this.activeTab === type) return;

    this.activeTab = type;

    // Update tab text colors
    const palette = this.getPalette();
    [this.dailyTab, this.weeklyTab, this.allTimeTab].forEach(tab => {
      const tabType = tab.getData('type') as LeaderboardType;
      const text = tab.getData('text') as Phaser.GameObjects.Text;
      text.setColor(tabType === type ? palette.textPrimary : palette.grayMuted);
    });

    // Animate indicator
    let targetX = 0;
    switch (type) {
      case 'daily':
        targetX = this.dailyTab.x;
        break;
      case 'weekly':
        targetX = this.weeklyTab.x;
        break;
      case 'global':
        targetX = this.allTimeTab.x;
        break;
    }

    this.scene.tweens.add({
      targets: this.tabIndicator,
      x: targetX,
      duration: 200,
      ease: 'Power2'
    });

    // Load content for this tab
    this.loadLeaderboard(type);
  }

  /**
   * Create leaderboard entry row
   */
  private createEntryRow(
    scene: Phaser.Scene,
    entry: LeaderboardViewEntry,
    y: number,
    width: number
  ): Phaser.GameObjects.Container {
    const row = scene.add.container(0, y);
    const palette = this.getPalette();
    const displayFont = this.getFontFamily('display');
    const bodyFont = this.getFontFamily('body');

    // Background for current user
    if (entry.isCurrentUser) {
      const highlightColor = this.colorToNumber(palette.highlight);
      const bg = scene.add.rectangle(0, 0, width - 40, 50, highlightColor, 0.1);
      bg.setStrokeStyle(1, highlightColor, 0.3);
      row.add(bg);
    }

    // Rank badge
    const rankBg = scene.add.circle(-width / 2 + 50, 0, 18, 0x000000, 0);
    if (entry.rank <= 3) {
      const colors = [palette.gold, palette.silver, palette.bronze];
      const colorValue = this.colorToNumber(colors[entry.rank - 1]);
      rankBg.setFillStyle(colorValue, 0.2);
      rankBg.setStrokeStyle(2, colorValue, 0.8);
    } else {
      rankBg.setStrokeStyle(1, this.colorToNumber(palette.highlightBorder), 0.5);
    }
    row.add(rankBg);

    const rankText = scene.add.text(-width / 2 + 50, 0, entry.rank.toString(), {
      fontSize: entry.rank <= 3 ? this.getFontSize('lg') : this.getFontSize('base'),
      fontFamily: displayFont,
      fontStyle: '700 normal',
      color: entry.rank <= 3
        ? [palette.gold, palette.silver, palette.bronze][entry.rank - 1]
        : palette.gray
    }).setOrigin(0.5);
    row.add(rankText);

    // Username
    const username = scene.add.text(-width / 2 + 100, 0, entry.username, {
      fontSize: this.getFontSize('base'),
      fontFamily: bodyFont,
      fontStyle: entry.isCurrentUser ? '600 normal' : '400 normal',
      color: entry.isCurrentUser ? palette.textPrimary : palette.grayLighter
    }).setOrigin(0, 0.5);
    row.add(username);

    // Score with gradient for top 3
    const scoreColor = entry.rank <= 3 ?
      [palette.gold, palette.silver, palette.bronze][entry.rank - 1] : palette.gray;

    const score = scene.add.text(width / 2 - 50, 0, this.formatScore(entry.score), {
      fontSize: this.getFontSize('lg'),
      fontFamily: displayFont,
      fontStyle: '600 normal',
      color: scoreColor
    }).setOrigin(1, 0.5);
    row.add(score);

    return row;
  }

  /**
   * Generate client-side dummy data
   */
  private generateDummyData(type: LeaderboardType, currentUsername: string): LeaderboardViewEntry[] {
    const usernames = [
      'PixelMaster2025', 'NeonKnight', 'HexWizard', 'CyberQueen', 'RetroGamer42',
      'ShadowNinja', 'GhostPlayer', 'DragonSlayer', 'PhoenixRising', 'ThunderBolt',
      'StormBreaker', 'CrystalMage', 'QuantumLeap', 'NebulaStar', 'CosmicWave',
      'SolarFlare', 'NovaBlast', 'VortexKing', 'PulseRider', 'WaveRunner'
    ];

    const maxScore = type === 'daily' ? 15000 : (type === 'weekly' ? 25000 : 40000);
    const count = type === 'daily' ? 10 : (type === 'weekly' ? 15 : 20);

    const entries: LeaderboardViewEntry[] = [];

    // Generate dummy entries
    for (let i = 0; i < Math.min(count, usernames.length); i++) {
      const score = Math.floor(maxScore * Math.exp(-i / 5)) + Math.floor(Math.random() * 1000);
      entries.push({
        rank: i + 1,
        username: usernames[i],
        score: score,
        isCurrentUser: false,
        timestamp: Date.now()
      });
    }

    // Add current user at a random position if not already there
    const currentUserScore = Math.floor(Math.random() * 10000) + 5000;
    const userRank = Math.floor(Math.random() * 5) + 8; // Rank 8-12

    entries.splice(userRank - 1, 0, {
      rank: userRank,
      username: currentUsername,
      score: currentUserScore,
      isCurrentUser: true,
      timestamp: Date.now()
    });

    // Adjust ranks
    entries.forEach((entry, index) => {
      entry.rank = index + 1;
    });

    return entries;
  }

  /**
   * Load leaderboard data
   */
  private formatScore(score: number | null | undefined): string {
    if (typeof score === 'number' && Number.isFinite(score)) {
      const safeScore = Math.max(0, Math.floor(score));
      return safeScore.toLocaleString();
    }

    return '0';
  }

  /**
   * Load leaderboard data
   */
  private async loadLeaderboard(type: LeaderboardType): Promise<void> {
    await highScoreService.awaitReady();
    // Show loading state
    this.entriesContainer.removeAll(true);
    this.loadingText.setVisible(true);
    this.emptyText.setVisible(false);

    // Check cache
    const cached = this.entries.get(type) || leaderboardService.getCached(type);
    if (cached && cached.length > 0 && !this.isLoading.get(type)) {
      this.entries.set(type, cached);
      await this.displayEntries(cached);
      return;
    }

    this.isLoading.set(type, true);

    try {
      // Get current username
      const currentUsername = await this.getCurrentUsername();

      // Fetch from API - get more entries to ensure user appears
      const limit = type === 'global' ? 20 : 15;

      let entries: LeaderboardViewEntry[] = [];

      try {
        entries = await leaderboardService.fetchLeaderboard(type, limit, currentUsername);
      } catch (fetchError) {
        console.warn('Failed to fetch leaderboard from server:', fetchError);
      }

      // If no server data, use client-side dummy data
      if (entries.length === 0) {
        console.log('Using client-side dummy data for leaderboard');
        entries = this.generateDummyData(type, currentUsername);
        leaderboardService.primeCache(type, entries);
      }

      this.entries.set(type, entries);
      await this.displayEntries(entries);
    } catch (error) {
      console.error('Failed to load leaderboard:', error);
      this.loadingText.setVisible(false);
      this.emptyText.setText('Failed to load scores');
      this.emptyText.setVisible(true);
    } finally {
      this.isLoading.set(type, false);
    }
  }

  /**
   * Display leaderboard entries
   */
  private async displayEntries(entries: LeaderboardViewEntry[]): Promise<void> {
    this.loadingText.setVisible(false);
    this.entriesContainer.removeAll(true);

    if (entries.length === 0) {
      this.emptyText.setVisible(true);
      await this.updatePlayerPosition([]);
      return;
    }

    this.emptyText.setVisible(false);

    await highScoreService.waitForInitialization();
    const currentUsername = highScoreService.getUsername();

    const panelWidth = this.panel.width;
    const startY = -130; // Start from top of scrollable area
    const spacing = 60;

    // Reset scroll position
    this.scrollY = 0;
    this.entriesContainer.setY(0);

    entries.forEach((entry, index) => {
      const row = this.createEntryRow(this.scene, entry, startY + index * spacing, panelWidth);
      this.entriesContainer.add(row);

      entry.isCurrentUser = entry.username === currentUsername;

      // Animate in
      row.setAlpha(0);
      row.setX(-20);
      this.scene.tweens.add({
        targets: row,
        alpha: 1,
        x: 0,
        duration: 300,
        delay: index * 50,
        ease: 'Power2'
      });
    });

    // Calculate max scroll (total height - visible height)
    const totalHeight = entries.length * spacing;
    const visibleHeight = 280; // Approximate visible area height
    this.maxScrollY = Math.max(0, totalHeight - visibleHeight);

    // Update player position display
    await this.updatePlayerPosition(entries);
  }

  /**
   * Get current username from HighScoreService
   */
  private async getCurrentUsername(): Promise<string> {
    try {
      await highScoreService.waitForInitialization();
      // Import dynamically to avoid circular dependencies
      return await highScoreService.getUsername();
    } catch (error) {
      console.error('Failed to get username:', error);
      return 'anonymous';
    }
  }

  /**
   * Show leaderboard with animation and optional score update
   */
  async show(newScore?: number): Promise<void> {
    if (this.isVisible) return;

    // Store the current player score for rank calculation
    if (newScore !== undefined) {
      this.currentPlayerScore = newScore;
    } else {
      // Try to get the last known score from HighScoreService
      try {
          this.currentPlayerScore = await highScoreService.getHighScore();
      } catch (error) {
        console.error('Failed to get player score:', error);
        this.currentPlayerScore = 0;
      }
    }

    // If a new score is provided, update the cached data
    if (newScore !== undefined) {
      const currentUsername = await this.getCurrentUsername();

      // Update each cached leaderboard with the new score
      ['daily', 'weekly', 'global'].forEach(type => {
        const cached = this.entries.get(type as LeaderboardType);
        if (cached) {
          // Find and update current user's score
          const userEntry = cached.find(e => e.isCurrentUser);
          if (userEntry && newScore > userEntry.score) {
            userEntry.score = newScore;
            // Re-sort and re-rank
            cached.sort((a, b) => b.score - a.score);
            cached.forEach((entry, index) => {
              entry.rank = index + 1;
            });
          }
        }
      });
    }

    this.isVisible = true;
    this.setVisible(true);
    this.setAlpha(0);
    this.panel.setScale(0.8);

    // Fade in
    this.scene.tweens.add({
      targets: this,
      alpha: 1,
      duration: 200,
      ease: 'Power2'
    });

    // Scale in panel
    this.scene.tweens.add({
      targets: this.panel,
      scale: 1,
      duration: 300,
      ease: 'Back.easeOut'
    });

    // Load initial tab
    this.loadLeaderboard(this.activeTab);
  }

  /**
   * Setup scrolling for entries
   */
  private setupScrolling(scene: Phaser.Scene, scrollAreaHeight: number): void {
    let isDragging = false;
    let dragStartY = 0;
    let dragStartScrollY = 0;

    this.panel.on('pointerdown', (pointer: Phaser.Input.Pointer) => {
      isDragging = true;
      dragStartY = pointer.y;
      dragStartScrollY = this.scrollY;
    });

    scene.input.on('pointermove', (pointer: Phaser.Input.Pointer) => {
      if (!isDragging) return;

      const deltaY = pointer.y - dragStartY;
      this.scrollY = dragStartScrollY - deltaY;

      // Clamp scroll position
      this.scrollY = Math.max(0, Math.min(this.maxScrollY, this.scrollY));

      // Update entries position
      this.entriesContainer.setY(-this.scrollY);
    });

    scene.input.on('pointerup', () => {
      isDragging = false;
    });

    // Mouse wheel support
    scene.input.on('wheel', (pointer: Phaser.Input.Pointer, gameObjects: any[], deltaX: number, deltaY: number) => {
      if (!this.isVisible) return;

      this.scrollY += deltaY * 0.5;
      this.scrollY = Math.max(0, Math.min(this.maxScrollY, this.scrollY));
      this.entriesContainer.setY(-this.scrollY);
    });
  }

  /**
   * Create player position display at bottom
   */
  private createPlayerPositionDisplay(scene: Phaser.Scene, x: number, y: number, panelWidth: number): void {
    this.playerPositionContainer = scene.add.container(x, y);
    const palette = this.getPalette();
    const displayFont = this.getFontFamily('display');

    // Background bar
    this.playerPositionBg = scene.add.rectangle(
      0, 0,
      panelWidth - 40, 60,
      this.colorToNumber(palette.closeBg), 1
    );
    this.playerPositionBg.setStrokeStyle(1, this.colorToNumber(palette.panelBorder), 0.5);
    this.playerPositionContainer.add(this.playerPositionBg);

    // Player rank text
    this.playerPositionText = scene.add.text(0, 0, 'Your Rank: Calculating...', {
      fontSize: this.getFontSize('lg'),
      fontFamily: displayFont,
      fontStyle: '600 normal',
      color: palette.textPrimary
    }).setOrigin(0.5);
    this.playerPositionContainer.add(this.playerPositionText);

    this.add(this.playerPositionContainer);
  }

  /**
   * Update player position based on score
   */
  private async updatePlayerPosition(entries: LeaderboardViewEntry[]): Promise<void> {
    const palette = this.getPalette();

    try {
<<<<<<< HEAD
      await highScoreService.waitForInitialization();
      const currentUsername = highScoreService.getUsername();
=======
      const currentUsername = await highScoreService.getUsername();
>>>>>>> 5f6a6240
      const currentScore = this.currentPlayerScore || 0;

      // Find player in entries
      const playerEntry = entries.find(e => e.username === currentUsername);

      if (playerEntry) {
        // Player is in the visible leaderboard
        this.playerPositionText.setText(`Your Rank: #${playerEntry.rank} • Score: ${playerEntry.score.toLocaleString()}`);
        this.playerPositionText.setColor(palette.highlight);
      } else if (currentScore > 0) {
        // Calculate rank based on score
        let calculatedRank = entries.length + 1;
        for (let i = 0; i < entries.length; i++) {
          if (currentScore > entries[i].score) {
            calculatedRank = i + 1;
            break;
          }
        }

        if (calculatedRank <= entries.length) {
          this.playerPositionText.setText(`Your Rank: #${calculatedRank} • Score: ${currentScore.toLocaleString()}`);
          this.playerPositionText.setColor(palette.gray);
        } else {
          // Player is below all entries
          const estimatedRank = Math.floor(entries.length * 1.5 + Math.random() * 50);
          this.playerPositionText.setText(`Your Rank: ~#${estimatedRank} • Score: ${currentScore.toLocaleString()}`);
          this.playerPositionText.setColor(palette.grayMuted);
        }
      } else {
        this.playerPositionText.setText('Play to get ranked!');
        this.playerPositionText.setColor(palette.grayMuted);
      }
    } catch (error) {
      console.error('Failed to update player position:', error);
      this.playerPositionText.setText('Rank unavailable');
      this.playerPositionText.setColor(palette.grayMuted);
    }
  }

  private getPalette() {
    return {
      overlay: this.getColor('solid', 'bgPrimary'),
      panelBackground: this.getColor('accents', 'indigoSurface'),
      panelBorder: this.getColor('accents', 'indigo'),
      textPrimary: this.getColor('solid', 'textPrimary'),
      textMuted: this.getColor('accents', 'gray'),
      textSubtle: this.getColor('accents', 'grayMuted'),
      textSecondary: this.getColor('accents', 'grayLight'),
      closeBg: this.getColor('accents', 'indigoSurface'),
      closeBgHover: this.getColor('accents', 'indigoSurfaceHover'),
      closeText: this.getColor('accents', 'gray'),
      highlight: this.getColor('accents', 'indigo'),
      highlightSurface: this.getColor('accents', 'indigoSurface'),
      highlightHover: this.getColor('accents', 'indigoSurfaceHover'),
      highlightBorder: this.getColor('accents', 'indigoSurfaceBorder'),
      gold: this.getColor('accents', 'gold'),
      silver: this.getColor('accents', 'silver'),
      bronze: this.getColor('accents', 'bronze'),
      gray: this.getColor('accents', 'gray'),
      grayLight: this.getColor('accents', 'grayLight'),
      grayLighter: this.getColor('accents', 'grayLighter'),
      grayMuted: this.getColor('accents', 'grayMuted'),
      blueSoft: this.getColor('accents', 'blueSoft'),
    };
  }

  /**
   * Hide leaderboard
   */
  hide(): void {
    if (!this.isVisible) return;

    this.isVisible = false;

    this.scene.tweens.add({
      targets: this,
      alpha: 0,
      duration: 200,
      ease: 'Power2',
      onComplete: () => {
        this.setVisible(false);
        this.emit('closed');
      }
    });
  }
}<|MERGE_RESOLUTION|>--- conflicted
+++ resolved
@@ -703,12 +703,8 @@
     const palette = this.getPalette();
 
     try {
-<<<<<<< HEAD
       await highScoreService.waitForInitialization();
       const currentUsername = highScoreService.getUsername();
-=======
-      const currentUsername = await highScoreService.getUsername();
->>>>>>> 5f6a6240
       const currentScore = this.currentPlayerScore || 0;
 
       // Find player in entries
