/**
 * Settings UI component with username customization
 */
import * as Phaser from 'phaser';
import { highScoreService } from '../../../services/HighScoreService';
import { UIComponent } from './components/UIComponent';

export class SettingsUI extends UIComponent {
  private background: Phaser.GameObjects.Rectangle;
  private panel: Phaser.GameObjects.Rectangle;
  private titleText: Phaser.GameObjects.Text;
  private closeButton: Phaser.GameObjects.Container;

  // Username section
  private currentUsernameText: Phaser.GameObjects.Text;
  private usernameInput: Phaser.GameObjects.Text;
  private usernameInputBg: Phaser.GameObjects.Rectangle;
  private changeUsernameButton: Phaser.GameObjects.Container;
  private usernameStatusText: Phaser.GameObjects.Text;
  private redditUsernameLabel?: Phaser.GameObjects.Text;

  // Buttons
  private leaderboardButton: Phaser.GameObjects.Container;
  private resetButton: Phaser.GameObjects.Container;

  private isVisible: boolean = false;
  private isEditingUsername: boolean = false;
  private pendingUsername: string = '';

  constructor(scene: Phaser.Scene) {
    super(scene, { visible: false });

    const { width, height } = scene.cameras.main;

    const spacing = this.spacing;

    const palette = {
      overlay: this.getColor('solid', 'bgPrimary'),
      panelBackground: this.getColor('accents', 'indigoSurface'),
      panelBorder: this.getColor('accents', 'indigo'),
      title: this.getColor('solid', 'textPrimary'),
      closeBg: this.getColor('accents', 'indigoSurface'),
      closeBgHover: this.getColor('accents', 'indigoSurfaceHover'),
      closeText: this.getColor('accents', 'gray'),
      sectionLabel: this.getColor('accents', 'gray'),
      usernameCustom: this.getColor('accents', 'indigo'),
      usernameDefault: this.getColor('accents', 'grayLight'),
      redditLabel: this.getColor('accents', 'grayMuted'),
      inputBg: this.getColor('accents', 'indigoSurface'),
      inputBorder: this.getColor('accents', 'indigo'),
      buttonPrimary: this.getColor('accents', 'indigo'),
      buttonDanger: this.getColor('accents', 'crimson'),
      buttonSuccess: this.getColor('accents', 'mint'),
      statusDanger: this.getColor('accents', 'crimson'),
      statusSuccess: this.getColor('accents', 'mint'),
      statusWarning: this.getColor('accents', 'amber'),
    };

    const fonts = this.typography.fontFamily;

    // Dark overlay background
    this.background = scene.add.rectangle(
      width / 2, height / 2, width, height,
      this.colorToNumber(palette.overlay), 0.8
    );
    this.background.setInteractive();
    this.add(this.background);

    // Main panel
    const panelWidth = Math.min(width * 0.9, 400);
    const panelHeight = Math.min(height * 0.8, 500);

    this.panel = scene.add.rectangle(
      width / 2, height / 2,
      panelWidth, panelHeight,
      this.colorToNumber(palette.panelBackground), 1
    );
    this.panel.setStrokeStyle(2, this.colorToNumber(palette.panelBorder), 0.3);
    this.add(this.panel);

    // Title
    this.titleText = scene.add.text(
      width / 2, height / 2 - panelHeight / 2 + spacing.xl + spacing.sm,
      'SETTINGS',
      {
        fontSize: this.getFontSize('xl'),
        fontFamily: fonts.displayBlack,
        fontStyle: '900 normal',
        color: palette.title
      }
    ).setOrigin(0.5);
    this.add(this.titleText);

    // Close button
    this.createCloseButton(scene, width / 2 + panelWidth / 2 - 30, height / 2 - panelHeight / 2 + 30);

    // Username section
    const usernameY = height / 2 - panelHeight / 2 + 120;
    this.createUsernameSection(scene, width / 2, usernameY, panelWidth);

    // Leaderboard button
    this.leaderboardButton = this.createActionButton(
      scene,
      width / 2,
      height / 2 + 20,
      '🏆 LEADERBOARD',
      this.getColor('accents', 'indigo'),
      () => {
        this.hide();
        this.emit('showLeaderboard');
      }
    );
    this.add(this.leaderboardButton);

    // Reset game button
    this.resetButton = this.createActionButton(
      scene,
      width / 2,
      height / 2 + 80,
      '🔄 RESET GAME',
      this.getColor('accents', 'crimson'),
      () => {
        this.confirmReset(scene);
      }
    );
    this.add(this.resetButton);

    // Initially hidden
    this.setDepth(this.layers.modal);
    this.setVisible(false);
  }

  /**
   * Create close button
   */
  private createCloseButton(scene: Phaser.Scene, x: number, y: number): void {
    this.closeButton = scene.add.container(x, y);

    const bg = scene.add.circle(0, 0, 20, this.colorToNumber(this.getColor('accents', 'indigoSurface')), 1);
    bg.setStrokeStyle(1, this.colorToNumber(this.getColor('accents', 'indigo')), 0.3);
    bg.setInteractive();

    const closeX = scene.add.text(0, 0, '✕', {
      fontSize: this.getFontSize('lg'),
      fontFamily: this.getFontFamily('body'),
      color: this.getColor('accents', 'gray')
    }).setOrigin(0.5);

    this.closeButton.add([bg, closeX]);

    bg.on('pointerover', () => {
      bg.setFillStyle(this.colorToNumber(this.getColor('accents', 'indigoSurfaceHover')));
      closeX.setColor(this.getColor('solid', 'textPrimary'));
      scene.input.setDefaultCursor('pointer');
    });

    bg.on('pointerout', () => {
      bg.setFillStyle(this.colorToNumber(this.getColor('accents', 'indigoSurface')));
      closeX.setColor(this.getColor('accents', 'gray'));
      scene.input.setDefaultCursor('default');
    });

    bg.on('pointerdown', () => this.hide());

    this.add(this.closeButton);
  }

  /**
   * Create username section
   */
  private createUsernameSection(scene: Phaser.Scene, x: number, y: number, panelWidth: number): void {
    // Section title
    const sectionTitle = scene.add.text(x, y, 'USERNAME', {
      fontSize: this.getFontSize('sm'),
      fontFamily: this.getFontFamily('display'),
      fontStyle: '600 normal',
      color: this.getColor('accents', 'gray')
    }).setOrigin(0.5);
    this.add(sectionTitle);

    // Current username display
<<<<<<< HEAD
    this.currentUsernameText = scene.add.text(x, y + 30, 'Loading username...', {
      fontSize: this.getFontSize('lg'),
      fontFamily: this.getFontFamily('display'),
      fontStyle: '700 normal',
      color: this.getColor('accents', 'grayLight')
    }).setOrigin(0.5);
    this.add(this.currentUsernameText);

    // Reddit username indicator (hidden until initialized)
    this.redditUsernameLabel = scene.add.text(x, y + 55, '(Reddit Username)', {
      fontSize: this.getFontSize('sm'),
      fontFamily: this.getFontFamily('body'),
      color: this.getColor('accents', 'grayMuted')
    }).setOrigin(0.5).setVisible(false);
    this.add(this.redditUsernameLabel);
=======
    const initialUsername = highScoreService.getUsernameSync();
    const initialIsCustom = highScoreService.hasCustomUsername();

    this.currentUsernameText = scene.add.text(x, y + 30, initialUsername, {
      fontSize: this.getFontSize('lg'),
      fontFamily: this.getFontFamily('display'),
      fontStyle: '700 normal',
      color: initialIsCustom ? this.getColor('accents', 'indigo') : this.getColor('accents', 'grayLight')
    }).setOrigin(0.5);
    this.add(this.currentUsernameText);

    // Reddit username indicator
    if (!initialIsCustom) {
      const redditLabel = scene.add.text(x, y + 55, '(Reddit Username)', {
        fontSize: this.getFontSize('sm'),
        fontFamily: this.getFontFamily('body'),
        color: this.getColor('accents', 'grayMuted')
      }).setOrigin(0.5);
      this.add(redditLabel);
    }
>>>>>>> 5f6a6240

    highScoreService.awaitReady().then(() => {
      const resolvedUsername = highScoreService.getUsernameSync();
      const resolvedIsCustom = highScoreService.hasCustomUsername();
      this.currentUsernameText.setText(resolvedUsername);
      this.currentUsernameText.setColor(resolvedIsCustom ? this.getColor('accents', 'indigo') : this.getColor('accents', 'grayLight'));
    });

    // Username input field (hidden by default)
    this.usernameInputBg = scene.add.rectangle(
      x, y + 90,
      panelWidth - 80, 40,
      this.colorToNumber(this.getColor('accents', 'indigoSurface')), 1
    );
    this.usernameInputBg.setStrokeStyle(2, this.colorToNumber(this.getColor('accents', 'indigo')), 0.5);
    this.usernameInputBg.setVisible(false);
    this.add(this.usernameInputBg);

    this.usernameInput = scene.add.text(x, y + 90, '', {
      fontSize: this.getFontSize('base'),
      fontFamily: this.getFontFamily('body'),
      color: this.getColor('solid', 'textPrimary')
    }).setOrigin(0.5);
    this.usernameInput.setVisible(false);
    this.add(this.usernameInput);

    // Status text
    this.usernameStatusText = scene.add.text(x, y + 130, '', {
      fontSize: this.getFontSize('sm'),
      fontFamily: this.getFontFamily('body'),
      color: this.getColor('accents', 'grayMuted')
    }).setOrigin(0.5).setVisible(false);
    this.add(this.usernameStatusText);

    // Change username button
    this.changeUsernameButton = this.createActionButton(
      scene, x, y + 90,
<<<<<<< HEAD
      'SET CUSTOM USERNAME',
=======
      initialIsCustom ? 'CHANGE USERNAME' : 'SET CUSTOM USERNAME',
>>>>>>> 5f6a6240
      this.getColor('accents', 'mint'),
      () => this.toggleUsernameEdit(scene)
    );
    this.add(this.changeUsernameButton);

    highScoreService.waitForInitialization()
      .then(() => {
        this.updateUsernameUI();
      })
      .catch(error => console.error('Failed to initialize username for settings UI:', error));
  }

  /**
   * Create action button
   */
  private createActionButton(
    scene: Phaser.Scene,
    x: number,
    y: number,
    text: string,
    color: string,
    onClick: () => void
  ): Phaser.GameObjects.Container {
    const button = scene.add.container(x, y);

    const buttonWidth = 260;
    const buttonHeight = 45;

    const fillColor = this.colorToNumber(color);
    const bg = scene.add.rectangle(0, 0, buttonWidth, buttonHeight, fillColor, 0.9);
    bg.setStrokeStyle(1, fillColor, 0.3);
    bg.setInteractive();

    const label = scene.add.text(0, 0, text, {
      fontSize: this.getFontSize('base'),
      fontFamily: this.getFontFamily('display'),
      fontStyle: '600 normal',
      color: this.getColor('solid', 'textPrimary')
    }).setOrigin(0.5);

    button.add([bg, label]);
    button.setData('bg', bg);
    button.setData('label', label);

    bg.on('pointerdown', onClick);
    bg.on('pointerover', () => {
      bg.setAlpha(1);
      bg.setScale(1.02);
      scene.input.setDefaultCursor('pointer');
    });
    bg.on('pointerout', () => {
      bg.setAlpha(0.9);
      bg.setScale(1);
      scene.input.setDefaultCursor('default');
    });

    return button;
  }

  /**
   * Toggle username editing mode
   */
  private toggleUsernameEdit(scene: Phaser.Scene): void {
    if (!this.isEditingUsername) {
      // Enter edit mode
      this.isEditingUsername = true;
      this.pendingUsername = '';

      this.usernameInputBg.setVisible(true);
      this.usernameInput.setVisible(true);
      this.usernameInput.setText('Enter new username...');
      this.usernameInput.setColor(this.getColor('accents', 'grayMuted'));

      // Update button
      const bg = this.changeUsernameButton.getData('bg') as Phaser.GameObjects.Rectangle;
      const label = this.changeUsernameButton.getData('label') as Phaser.GameObjects.Text;
      label.setText('SAVE USERNAME');
      bg.setFillStyle(this.colorToNumber(this.getColor('accents', 'indigo')));

      // Setup keyboard input
      this.setupKeyboardInput(scene);

      // Show status
      this.usernameStatusText.setText('3-20 characters, letters/numbers/underscore only');
      this.usernameStatusText.setColor(this.getColor('accents', 'grayMuted'));
      this.usernameStatusText.setVisible(true);
    } else {
      // Save username
      this.saveUsername();
    }
  }

  /**
   * Setup keyboard input for username
   */
  private setupKeyboardInput(scene: Phaser.Scene): void {
    // Clear any existing keyboard listeners
    scene.input.keyboard?.removeAllListeners();

    // Handle text input
    scene.input.keyboard?.on('keydown', (event: KeyboardEvent) => {
      if (!this.isEditingUsername || !this.isVisible) return;

      const key = event.key;

      if (key === 'Enter') {
        this.saveUsername();
        return;
      }

      if (key === 'Escape') {
        this.cancelUsernameEdit();
        return;
      }

      if (key === 'Backspace') {
        this.pendingUsername = this.pendingUsername.slice(0, -1);
      } else if (key.length === 1 && /[a-zA-Z0-9_]/.test(key)) {
        if (this.pendingUsername.length < 20) {
          this.pendingUsername += key;
        }
      }

      // Update display
      if (this.pendingUsername.length > 0) {
        this.usernameInput.setText(this.pendingUsername);
        this.usernameInput.setColor(this.getColor('solid', 'textPrimary'));
      } else {
        this.usernameInput.setText('Enter new username...');
        this.usernameInput.setColor(this.getColor('accents', 'grayMuted'));
      }

      // Validate
      this.validateUsername();
    });
  }

  /**
   * Validate username
   */
  private validateUsername(): void {
    const username = this.pendingUsername;

    if (username.length < 3) {
      this.usernameStatusText.setText('Username too short (min 3 characters)');
      this.usernameStatusText.setColor(this.getColor('accents', 'crimson'));
      return;
    }

    if (username.length > 20) {
      this.usernameStatusText.setText('Username too long (max 20 characters)');
      this.usernameStatusText.setColor(this.getColor('accents', 'crimson'));
      return;
    }

    if (!/^[a-zA-Z0-9_]+$/.test(username)) {
      this.usernameStatusText.setText('Only letters, numbers, and underscore allowed');
      this.usernameStatusText.setColor(this.getColor('accents', 'crimson'));
      return;
    }

    this.usernameStatusText.setText('✓ Valid username');
    this.usernameStatusText.setColor(this.getColor('accents', 'mint'));
  }

  /**
   * Save username
   */
  private async saveUsername(): Promise<void> {
    const username = this.pendingUsername;

    // Validate
    if (username.length < 3 || username.length > 20 || !/^[a-zA-Z0-9_]+$/.test(username)) {
      this.validateUsername();
      return;
    }

    // Check uniqueness
    this.usernameStatusText.setText('Checking availability...');
    this.usernameStatusText.setColor(this.getColor('accents', 'amber'));

    try {
      // Check if username is available
      const response = await fetch('/api/check-username', {
        method: 'POST',
        headers: { 'Content-Type': 'application/json' },
        body: JSON.stringify({ username })
      });

      if (response.ok) {
        const data = await response.json();

        if (data.available) {
<<<<<<< HEAD
          // Save the custom username
          highScoreService.setCustomUsername(username);

          // Update display
          this.updateUsernameUI();

          // Exit edit mode
          this.cancelUsernameEdit();

          // Show success
          this.usernameStatusText.setText('✓ Username saved!');
          this.usernameStatusText.setColor(this.getColor('accents', 'mint'));
          this.usernameStatusText.setVisible(true);

          // Hide status after 2 seconds
          this.scene.time.delayedCall(2000, () => {
            this.usernameStatusText.setVisible(false);
          });
=======
          const result = await highScoreService.setCustomUsername(username);

          if (result.success) {
            this.currentUsernameText.setText(username);
            this.currentUsernameText.setColor(this.getColor('accents', 'indigo'));

            this.cancelUsernameEdit();

            if (result.offlineFallback) {
              this.usernameStatusText.setText('✓ Username saved locally');
              this.usernameStatusText.setColor(this.getColor('accents', 'amber'));
            } else {
              this.usernameStatusText.setText('✓ Username saved!');
              this.usernameStatusText.setColor(this.getColor('accents', 'mint'));
            }

            this.usernameStatusText.setVisible(true);
            this.scene.time.delayedCall(2000, () => {
              this.usernameStatusText.setVisible(false);
            });
          } else {
            this.usernameStatusText.setText(result.message || 'Failed to save username');
            this.usernameStatusText.setColor(this.getColor('accents', 'crimson'));
          }
>>>>>>> 5f6a6240
        } else {
          this.usernameStatusText.setText('Username already taken');
          this.usernameStatusText.setColor(this.getColor('accents', 'crimson'));
        }
      } else {
        throw new Error('Failed to check username');
      }
    } catch (error) {
      console.error('Error checking username:', error);
<<<<<<< HEAD
      // Allow setting username offline
      highScoreService.setCustomUsername(username);
      this.updateUsernameUI();
=======
      const result = await highScoreService.setCustomUsername(username, { offlineOnly: true });

      this.currentUsernameText.setText(username);
      this.currentUsernameText.setColor(this.getColor('accents', 'indigo'));
>>>>>>> 5f6a6240
      this.cancelUsernameEdit();

      this.usernameStatusText.setText(result.message || '✓ Username saved locally');
      this.usernameStatusText.setColor(this.getColor('accents', 'amber'));
      this.usernameStatusText.setVisible(true);

      this.scene.time.delayedCall(2000, () => {
        this.usernameStatusText.setVisible(false);
      });
    }
  }

  /**
   * Cancel username editing
   */
  private cancelUsernameEdit(): void {
    this.isEditingUsername = false;
    this.pendingUsername = '';

    this.usernameInputBg.setVisible(false);
    this.usernameInput.setVisible(false);

    // Update button
    const bg = this.changeUsernameButton.getData('bg') as Phaser.GameObjects.Rectangle;
    const label = this.changeUsernameButton.getData('label') as Phaser.GameObjects.Text;
    label.setText(highScoreService.hasCustomUsername() ? 'CHANGE USERNAME' : 'SET CUSTOM USERNAME');
    bg.setFillStyle(this.colorToNumber(this.getColor('accents', 'mint')));

    // Clear keyboard listeners
    this.scene.input.keyboard?.removeAllListeners();

    this.updateUsernameUI();
  }

  private updateUsernameUI(): void {
    const username = highScoreService.getUsername();
    const isCustom = highScoreService.hasCustomUsername();
    const redditUsername = highScoreService.getRedditUsername();

    this.currentUsernameText.setText(username);
    this.currentUsernameText.setColor(
      isCustom ? this.getColor('accents', 'indigo') : this.getColor('accents', 'grayLight')
    );

    if (!isCustom && this.redditUsernameLabel) {
      this.redditUsernameLabel.setText(redditUsername ? '(Reddit Username)' : '(Guest Username)');
      this.redditUsernameLabel.setVisible(true);
    } else {
      this.redditUsernameLabel?.setVisible(false);
    }

    if (!this.isEditingUsername) {
      const label = this.changeUsernameButton.getData('label') as Phaser.GameObjects.Text;
      label.setText(isCustom ? 'CHANGE USERNAME' : 'SET CUSTOM USERNAME');
    }
  }

  /**
   * Confirm game reset
   */
  private confirmReset(scene: Phaser.Scene): void {
    const confirmText = scene.add.text(
      scene.cameras.main.width / 2,
      scene.cameras.main.height / 2 + 140,
      'Are you sure? This will reset your progress!',
      {
        fontSize: this.getFontSize('sm'),
        fontFamily: this.getFontFamily('body'),
        color: this.getColor('accents', 'crimson')
      }
    ).setOrigin(0.5);
    this.add(confirmText);

    // Update reset button to confirm
    const bg = this.resetButton.getData('bg') as Phaser.GameObjects.Rectangle;
    const label = this.resetButton.getData('label') as Phaser.GameObjects.Text;
    label.setText('⚠️ CONFIRM RESET');

    // Remove old listeners
    bg.removeAllListeners();

    // Add confirm action
    bg.on('pointerdown', () => {
      this.emit('resetGame');
      this.hide();
    });

    // Cancel after 3 seconds
    scene.time.delayedCall(3000, () => {
      if (confirmText && confirmText.active) {
        confirmText.destroy();
        label.setText('🔄 RESET GAME');
        bg.removeAllListeners();
        bg.on('pointerdown', () => this.confirmReset(scene));
        bg.on('pointerover', () => {
          bg.setAlpha(1);
          bg.setScale(1.02);
          scene.input.setDefaultCursor('pointer');
        });
        bg.on('pointerout', () => {
          bg.setAlpha(0.9);
          bg.setScale(1);
          scene.input.setDefaultCursor('default');
        });
      }
    });
  }

  /**
   * Show settings
   */
  show(): void {
    if (this.isVisible) return;

    this.isVisible = true;
    this.setVisible(true);
    this.setAlpha(0);
    this.panel.setScale(0.9);

    // Fade in
    this.scene.tweens.add({
      targets: this,
      alpha: 1,
      duration: 200,
      ease: 'Power2'
    });

    // Scale in panel
    this.scene.tweens.add({
      targets: this.panel,
      scale: 1,
      duration: 300,
      ease: 'Back.easeOut'
    });
  }

  /**
   * Hide settings
   */
  hide(): void {
    if (!this.isVisible) return;

    this.isVisible = false;

    // Cancel any ongoing edits
    if (this.isEditingUsername) {
      this.cancelUsernameEdit();
    }

    this.scene.tweens.add({
      targets: this,
      alpha: 0,
      duration: 200,
      ease: 'Power2',
      onComplete: () => {
        this.setVisible(false);
        this.emit('closed');
      }
    });
  }
}<|MERGE_RESOLUTION|>--- conflicted
+++ resolved
@@ -179,23 +179,6 @@
     this.add(sectionTitle);
 
     // Current username display
-<<<<<<< HEAD
-    this.currentUsernameText = scene.add.text(x, y + 30, 'Loading username...', {
-      fontSize: this.getFontSize('lg'),
-      fontFamily: this.getFontFamily('display'),
-      fontStyle: '700 normal',
-      color: this.getColor('accents', 'grayLight')
-    }).setOrigin(0.5);
-    this.add(this.currentUsernameText);
-
-    // Reddit username indicator (hidden until initialized)
-    this.redditUsernameLabel = scene.add.text(x, y + 55, '(Reddit Username)', {
-      fontSize: this.getFontSize('sm'),
-      fontFamily: this.getFontFamily('body'),
-      color: this.getColor('accents', 'grayMuted')
-    }).setOrigin(0.5).setVisible(false);
-    this.add(this.redditUsernameLabel);
-=======
     const initialUsername = highScoreService.getUsernameSync();
     const initialIsCustom = highScoreService.hasCustomUsername();
 
@@ -216,7 +199,6 @@
       }).setOrigin(0.5);
       this.add(redditLabel);
     }
->>>>>>> 5f6a6240
 
     highScoreService.awaitReady().then(() => {
       const resolvedUsername = highScoreService.getUsernameSync();
@@ -254,11 +236,7 @@
     // Change username button
     this.changeUsernameButton = this.createActionButton(
       scene, x, y + 90,
-<<<<<<< HEAD
-      'SET CUSTOM USERNAME',
-=======
       initialIsCustom ? 'CHANGE USERNAME' : 'SET CUSTOM USERNAME',
->>>>>>> 5f6a6240
       this.getColor('accents', 'mint'),
       () => this.toggleUsernameEdit(scene)
     );
@@ -452,26 +430,6 @@
         const data = await response.json();
 
         if (data.available) {
-<<<<<<< HEAD
-          // Save the custom username
-          highScoreService.setCustomUsername(username);
-
-          // Update display
-          this.updateUsernameUI();
-
-          // Exit edit mode
-          this.cancelUsernameEdit();
-
-          // Show success
-          this.usernameStatusText.setText('✓ Username saved!');
-          this.usernameStatusText.setColor(this.getColor('accents', 'mint'));
-          this.usernameStatusText.setVisible(true);
-
-          // Hide status after 2 seconds
-          this.scene.time.delayedCall(2000, () => {
-            this.usernameStatusText.setVisible(false);
-          });
-=======
           const result = await highScoreService.setCustomUsername(username);
 
           if (result.success) {
@@ -496,7 +454,6 @@
             this.usernameStatusText.setText(result.message || 'Failed to save username');
             this.usernameStatusText.setColor(this.getColor('accents', 'crimson'));
           }
->>>>>>> 5f6a6240
         } else {
           this.usernameStatusText.setText('Username already taken');
           this.usernameStatusText.setColor(this.getColor('accents', 'crimson'));
@@ -506,16 +463,12 @@
       }
     } catch (error) {
       console.error('Error checking username:', error);
-<<<<<<< HEAD
-      // Allow setting username offline
-      highScoreService.setCustomUsername(username);
-      this.updateUsernameUI();
-=======
+
       const result = await highScoreService.setCustomUsername(username, { offlineOnly: true });
 
       this.currentUsernameText.setText(username);
       this.currentUsernameText.setColor(this.getColor('accents', 'indigo'));
->>>>>>> 5f6a6240
+
       this.cancelUsernameEdit();
 
       this.usernameStatusText.setText(result.message || '✓ Username saved locally');
