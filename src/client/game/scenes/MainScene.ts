import * as Phaser from 'phaser';
import { BoardRenderer } from '../presentation/board/BoardRenderer';
import { NeonThemeProvider } from '../presentation/theme/NeonThemeProvider';
import { PieceGenerationService } from '../core/services/PieceGenerationService';
import { PieceModel } from '../core/models/PieceModel';
import { HexCoordinates } from '../../../shared/types/hex';
import { PieceTray } from '../presentation/pieces/PieceTray';
import { PlacementValidator } from '../core/services/PlacementValidator';
import { PuzzleValidator } from '../core/services/PuzzleValidator';
import { GameOverService } from '../core/services/GameOverService';
import { RenderConfig } from '../config/RenderConfig';
import { errorBoundary } from '../../utils/ErrorBoundary';
import { logger } from '../../utils/logger';
import { highScoreService } from '../../services/HighScoreService';
import { SharpText } from '../utils/SharpText';
import { DS } from '../config/DesignSystem';
import { createGradientText } from '../presentation/ui/GradientText';
import { GameStateManager } from '../services/GameStateManager';
import { ResponsiveMetrics, measureResponsiveViewport } from '../responsive';
import { gameBridge } from '../../ui/GameBridge';
import { shareService } from '../../services/ShareService';
// Asset URLs (bundled by Vite) - commented out for now since SVG not available
// import hexSvgUrl from '../../assets/images/hex.svg';

/**
 * MainScene - The main and only game scene for Hexomind
 */
export class MainScene extends Phaser.Scene {
  private boardRenderer!: BoardRenderer;
  private themeProvider!: NeonThemeProvider;
  private pieceGenerator!: PieceGenerationService;
  private pieceTray!: PieceTray;
  private placementValidator!: PlacementValidator;
  private puzzleValidator!: PuzzleValidator;
  private gameOverService!: GameOverService;

  // UI Elements
  private scoreText!: Phaser.GameObjects.Text;
  private highScoreText!: Phaser.GameObjects.Text;
  private responsiveMetrics!: ResponsiveMetrics;

  // Game State
  private score: number = 0;
  private highScore: number = 0;
  private hasShownGameOver: boolean = false;
  private currentPieces: PieceModel[] = [];
  private moveCount: number = 0;
  private draggedPiece: PieceModel | null = null;
  private draggedRenderer: any = null; // Store the renderer for positioning
  private previewCells: HexCoordinates[] = [];
  // Debounce game-over checks and avoid racing with tray spawn
  private gameOverCheckTimer: Phaser.Time.TimerEvent | null = null;
  private isSpawningSet: boolean = false;
  private consecutiveClears: number = 0; // Track consecutive line clears (increases with each clear)
  private nonClearingPlacements: number = 0; // Track pieces placed without clearing lines
  private comboResetTimer: Phaser.Time.TimerEvent | null = null;

  constructor() {
    super({ key: 'MainScene' });
  }

  preload(): void {
    // Setup error recovery for asset loading
    errorBoundary.registerRecoveryStrategy('assets', () => {
      logger.debug('Attempting to use fallback rendering');
      // Could switch to programmatic rendering here
    });

    // Add error handler for load failures
    this.load.on('loaderror', (file: any) => {
      errorBoundary.handleError(
        new Error(`Failed to load asset: ${file.key} from ${file.url}`),
        'assets'
      );
    });

    // Load hexagon assets
    if (RenderConfig.USE_PNG_HEXAGONS) {
      this.load.image(RenderConfig.TEXTURE_KEYS.HEX_EMPTY, RenderConfig.ASSETS.HEX_EMPTY);
      this.load.image(RenderConfig.TEXTURE_KEYS.HEX_FILLED, RenderConfig.ASSETS.HEX_FILLED);
      this.load.image(RenderConfig.TEXTURE_KEYS.HEX_PIECE, RenderConfig.ASSETS.HEX_PIECE);
      // Load SVGs for base (grid) and fill (pieces) with higher resolution
      this.load.svg(RenderConfig.TEXTURE_KEYS.HEX_BASE_SVG, '/assets/hex-simple.svg', { width: 1024, height: 1024 });
      this.load.svg(RenderConfig.TEXTURE_KEYS.HEX_FILL_SVG, '/assets/hex-fill.svg', { width: 1024, height: 1024 });
      // Load glassmorphism piece SVG
      this.load.svg(RenderConfig.TEXTURE_KEYS.HEX_PIECE_GLASS, '/assets/hex-piece-glass.svg', { width: 512, height: 512 });

      // Show loading progress
      this.load.on('progress', (value: number) => {
        logger.debug('Loading:', Math.round(value * 100) + '%');
      });

      this.load.on('complete', () => {
        logger.debug('Assets loaded successfully');
      });
    } else if (RenderConfig.USE_SVG_HEXAGONS) {
      // Load SVG assets with high resolution for crisp rendering
      this.load.svg(RenderConfig.TEXTURE_KEYS.HEX_BASE, '/assets/hex-simple.svg', { width: 512, height: 512 });
      this.load.svg(RenderConfig.TEXTURE_KEYS.HEX_FILL, '/assets/hex-fill.svg', { width: 512, height: 512 });

      this.load.on('progress', (value: number) => {
        logger.debug('Loading SVG:', Math.round(value * 100) + '%');
      });
      this.load.on('complete', () => {
        logger.debug('SVG assets loaded');
      });
    } else {
      // Using programmatic graphics
    }
  }

  create(): void {
    // Don't force pixel rounding - allow smooth rendering
    this.cameras.main.roundPixels = false;

    // Apply canvas styles for optimal high-DPI rendering
    const canvas = this.game.canvas;
    if (canvas) {
      // Set canvas context for sharp rendering with smoothing
      const context = canvas.getContext('2d');
      if (context) {
        context.imageSmoothingEnabled = true;
        context.imageSmoothingQuality = 'high';
      }
    }

    // Initialize theme provider
    this.themeProvider = new NeonThemeProvider();

    // Don't set background color - let it be transparent to show gradient
    // this.cameras.main.setBackgroundColor(theme.backgroundColor);

    // Resolve initial responsive metrics
    this.responsiveMetrics = (this.registry.get('responsive:metrics') as ResponsiveMetrics | undefined)
      ?? measureResponsiveViewport(this.scale.gameSize.width, this.scale.gameSize.height);

    // Create the board
    this.boardRenderer = new BoardRenderer(this, this.responsiveMetrics);

    // Initialize services
    this.pieceGenerator = new PieceGenerationService({
      guaranteeSolvability: true,
      useAdaptiveSizing: true
    });
    this.placementValidator = new PlacementValidator();
    this.puzzleValidator = new PuzzleValidator();
    this.gameOverService = new GameOverService(this.placementValidator);

    // Create piece tray
    this.pieceTray = new PieceTray(this, this.themeProvider, this.responsiveMetrics);

    // Create UI
    this.createUI();
    // Toast UI

    // Setup interactions
    this.setupInteractions();

    // Setup theme listener
    this.themeProvider.onThemeChange(() => {
      this.handleThemeChange();
    });

    // Load high score
    this.loadHighScore();

    // Check for saved game and restore or start new
    // Only restore if there's a valid saved game (not a game-over state)
    const savedGame = GameStateManager.loadGameState();
    if (savedGame && savedGame.grid && savedGame.grid.length > 0) {
      // Check if the saved state is likely a game-over state
      // (e.g., if pieces can't be placed)
      if (!this.restoreSavedGame()) {
        // If restore fails, start new game
        this.startNewGame();
      }
    } else {
      // Start a new game if no save exists
      this.startNewGame();
    }

    this.game.events.on('responsive:metrics', this.handleResponsiveMetrics, this);
    this.events.once(Phaser.Scenes.Events.SHUTDOWN, () => {
      this.game.events.off('responsive:metrics', this.handleResponsiveMetrics, this);
    });

    this.layoutUIForViewport(this.responsiveMetrics);
  }

  private handleResponsiveMetrics(metrics: ResponsiveMetrics): void {
    this.responsiveMetrics = metrics;
    this.boardRenderer.updateViewport(metrics);
    this.pieceTray.updateLayout(metrics);
    this.layoutUIForViewport(metrics);
  }

  private layoutUIForViewport(metrics: ResponsiveMetrics): void {
    // Use fixed 1080x1920 dimensions
    const width = 1080;
    const height = 1920;

    if (this.scoreText && this.highScoreText) {
      this.scoreText.setPosition(width / 2, 100);
      this.highScoreText.setPosition(width / 2, 150);
    }
  }

  /**
   * Create UI elements
   */
  private createUI(): void {
    const theme = this.themeProvider.getTheme();
    const { width, height } = this.cameras.main;

    // Title removed - HEXOMIND text hidden
    /*
    const titleText = createGradientText(
      this,
      width / 2,
      DS.SPACING.xl + DS.SPACING.sm,
      'HEXOMIND',
      '48px',
      undefined, // Let it pick a random neon gradient
      true // Enable auto color cycling
    );
    titleText.setDepth(DS.LAYERS.ui);
    */

    // Score display removed - Score text hidden
    /*
    this.scoreText = this.add.text(
      width / 2,
      height * 0.12,
      'Score: 0',
      {
        fontSize: DS.TYPOGRAPHY.fontSize['2xl'],
        fontFamily: DS.TYPOGRAPHY.fontFamily.display,
        fontStyle: '700 normal', // Bold weight
        color: DS.COLORS.solid.textPrimary,
        align: 'center'
      }
    );
    this.scoreText.setOrigin(0.5, 0.5).setDepth(DS.LAYERS.ui);
    this.scoreText.setResolution(window.devicePixelRatio || 1);
    */
    // Create empty text to prevent null reference errors
    this.scoreText = this.add.text(0, 0, '', {}).setVisible(false);

    // High score display removed - Best score text hidden
    /*
    this.highScoreText = this.add.text(
      width / 2,
      height * 0.16,
      'Best: 0',
      {
        fontSize: DS.TYPOGRAPHY.fontSize.lg,
        fontFamily: DS.TYPOGRAPHY.fontFamily.display,
        fontStyle: '500 normal', // Medium weight
        color: DS.COLORS.solid.textSecondary,
        align: 'center'
      }
    );
    this.highScoreText.setOrigin(0.5, 0.5).setDepth(DS.LAYERS.ui);
    this.highScoreText.setResolution(window.devicePixelRatio || 1);
    */
    // Create empty text to prevent null reference errors
    this.highScoreText = this.add.text(0, 0, '', {}).setVisible(false);

    // Leaderboard is now handled by React component

    // Game over UI is now handled by React component
  }

  /**
   * Setup game interactions
   */
  private setupInteractions(): void {
    // Piece drag events
    this.events.on('piece:dragstart', (piece: PieceModel, pointer: Phaser.Input.Pointer, renderer: any) => {
      this.draggedPiece = piece;
      this.draggedRenderer = renderer;
      this.updatePreview(pointer);
    });

    this.events.on('piece:drag', (piece: PieceModel, pointer: Phaser.Input.Pointer) => {
      this.updatePreview(pointer);
    });

    this.events.on('piece:dragend', (piece: PieceModel, pointer: Phaser.Input.Pointer, renderer: any, callback: (placed: boolean) => void) => {
      const placed = this.attemptPlacement(pointer, renderer);
      // Let the tray update its internal state first
      callback(placed);

      // Important: Do NOT run game-over checks immediately after a successful
      // placement. If a line is about to clear, checking early can produce a
      // false game over. We only check after animations complete in
      // handleLineCompletion(). If not placed, we can safely recheck now.
      if (!placed) {
        if (this.gameOverCheckTimer) this.gameOverCheckTimer.remove(false);
        this.gameOverCheckTimer = this.time.delayedCall(0, () => {
          this.gameOverCheckTimer = null;
          this.checkRemainingPiecesValidity();
        });
      }

      this.draggedPiece = null;
      this.draggedRenderer = null;
      this.clearPreview();
    });

    // Tray empty event - generate new pieces when all 3 are used
    this.events.on('tray:empty', () => {
      logger.debug('All pieces used - generating new set');
      this.generateNewPieces();
    });
  }

  /**
   * Start a new game (also called from React)
   */
  public startNewGame(): void {
    // Reset game over state before starting fresh
    if (this.gameOverCheckTimer) {
      this.gameOverCheckTimer.remove(false);
      this.gameOverCheckTimer = null;
    }
    this.hasShownGameOver = false;
    this.isSpawningSet = false;

    const store = window.gameStore?.getState();
    store?.setShowNoSpaceToast(false);

    // Reset score and move count
    this.score = 0;
    this.moveCount = 0;
    this.consecutiveClears = 0;
    this.nonClearingPlacements = 0;
    this.updateScore(0);

    // Clear board model
    this.boardRenderer.getGridModel().reset();

    // Regenerate the board visually to clear all placed pieces
    this.boardRenderer.regenerateBoard();

    // Clear saved game state
    GameStateManager.clearGameState();

    // Refresh high score from server and local sources for each new launch
    void this.loadHighScore();

    // Generate initial pieces
    this.generateNewPieces();

  }

  /**
   * Reset high score state (used when user clears data)
   */
  public resetHighScoreData(): void {
    this.highScore = 0;
    if (this.highScoreText) {
      this.highScoreText.setText('Best: 0');
    }
    gameBridge.updateHighScore(0);
    this.saveHighScore();
  }

  /**
   * Restore saved game state
   */
  private restoreSavedGame(): boolean {
    const savedGame = GameStateManager.loadGameState();
    if (!savedGame) return false;

    try {
      logger.debug('Restoring saved game...');

      // Restore grid state
      const grid = this.boardRenderer.getGridModel();
      grid.reset();

      // Restore cells
      savedGame.grid.forEach(cell => {
        grid.setCellOccupied(
          { q: cell.q, r: cell.r },
          true,
          undefined,
          cell.color
        );
      });

      // Force board to re-render
      this.boardRenderer.updateBoard();

      // Restore score and move count
      this.score = savedGame.score;
      this.moveCount = savedGame.moveCount;
      // Use the higher of saved high score or current high score
      this.highScore = Math.max(this.highScore, savedGame.highScore);
      this.updateScore(0); // Update display without adding points
      this.highScoreText.setText(`Best: ${this.highScore.toLocaleString()}`);

      // Restore pieces
      this.pieceTray.restorePieces(savedGame.pieces);

      logger.debug(
        `Game restored: Score ${this.score}, ${savedGame.grid.length} cells, ${savedGame.pieces.filter(p => !p.used).length} pieces remaining`
      );

      // Game restored - no toast needed

      return true;
    } catch (error) {
      console.error('Failed to restore game:', error);
      GameStateManager.clearGameState();
      return false;
    }
  }

  /**
   * Save current game state
   */
  private saveGameState(): void {
    const grid = this.boardRenderer.getGridModel();
    const pieces = this.pieceTray.getPiecesForSave();

    // Convert grid to color map
    const gridMap = new Map<string, number>();
    grid.getAllCells().forEach(cell => {
      if (cell.isOccupied && cell.pieceColorIndex !== undefined) {
        gridMap.set(`${cell.coordinates.q},${cell.coordinates.r}`, cell.pieceColorIndex);
      }
    });

    GameStateManager.saveGameState(
      gridMap,
      pieces,
      this.score,
      this.highScore,
      this.moveCount
    );
  }

  /**
   * Generate new pieces
   * Core rule: All 3 pieces must be placeable (in some order)
   */
  private generateNewPieces(): void {
    const grid = this.boardRenderer.getGridModel();
    const emptyCells = grid.getEmptyCells().length;

    logger.debug('=== Generating New Pieces ===');
    logger.debug(
      `Empty cells: ${emptyCells}, Grid fullness: ${(grid.getFullnessPercentage() * 100).toFixed(1)}%`
    );

    // Check if grid is completely full first
    if (emptyCells === 0) {
      logger.debug('Grid is completely full - GAME OVER');
      this.showGameOver();
      return;
    }

    // Cancel any pending game-over checks while spawning a new set
    if (this.gameOverCheckTimer) {
      this.gameOverCheckTimer.remove(false);
      this.gameOverCheckTimer = null;
    }
    this.isSpawningSet = true;

    // Try to generate a set that is (1) solvable as a round and
    // (2) has an immediate move under the same placement rules as players.
    const MAX_TRIES = 30;
    let tries = 0;
    let accepted = false;

    while (tries < MAX_TRIES && !accepted) {
      this.currentPieces = this.pieceGenerator.generatePieceSet(grid, 3);

      const roundSolvable = this.puzzleValidator.hasSolution(this.currentPieces, grid, false);
      const immediateMove = this.gameOverService.findAnyPlayerPlaceableMove(this.currentPieces, grid) !== null;

      if (roundSolvable && immediateMove) {
        accepted = true;
        break;
      }
      tries++;
    }

    if (!accepted) {
      console.error('❌ Failed to generate an immediately playable, round-solvable set');
      // Fallback: generate very small pieces that are guaranteed to fit
      this.currentPieces = this.pieceGenerator.generateLineClearSet(grid);
    }

    logger.debug('✓ All 3 pieces can be placed');
    const summary = this.gameOverService.getPlacementSummary(this.currentPieces, grid);
    console.table(summary);

    // Display pieces in the tray
    this.pieceTray.setPieces(this.currentPieces);
    // Mark spawn complete next tick to avoid mid-spawn checks
    this.time.delayedCall(0, () => {
      this.isSpawningSet = false;
      this.checkRemainingPiecesValidity();
    });
  }


  /**
   * Check if remaining pieces can be played
   * Game over only when NO piece can be placed (not when some can't be placed together)
   */
  private checkRemainingPiecesValidity(): void {
    const grid = this.boardRenderer.getGridModel();
    const remaining = this.pieceTray.getRemainingPieces();

    // Skip checks while a new set is being spawned to avoid transient counts
    if (this.isSpawningSet) {
      return;
    }

    // If tray is empty, new pieces will be generated
    if (remaining.length === 0) {
      return;
    }

    // First: full-round feasibility with remaining pieces (order + line clears)
    const roundSolvable = this.puzzleValidator.hasSolution(remaining, grid, false);

    // Second: immediate feasibility (at least one piece fits right now)
    const anyPieceCanBePlaced = this.gameOverService.findAnyPlayerPlaceableMove(remaining, grid) !== null;

    // Only game over if no immediate move AND the remaining set is not solvable
    if (!anyPieceCanBePlaced && !roundSolvable) {
      const emptyCells = grid.getEmptyCells().length;
      logger.debug('=== GAME OVER - No pieces can be placed and set is unsolvable ===');
      logger.debug(`Remaining pieces: ${remaining.length}`);
      logger.debug(`Empty cells: ${emptyCells}`);
      const summary = this.gameOverService.getPlacementSummary(remaining, grid);
      console.table(summary);
      this.showGameOver();
    }
  }

  /**
   * Show game over screen
   */
  private showGameOver(): void {
    if (this.hasShownGameOver) return;
    this.hasShownGameOver = true;

    // Clear saved game state immediately so restarting gives a fresh game
    GameStateManager.clearGameState();
    logger.debug('Game over - cleared saved game state');

    // Show "No More Space" toast first, then reveal panel with more delay
    if (window.gameStore) {
      window.gameStore.getState().setShowNoSpaceToast(true);
      this.time.delayedCall(1800, () => {
        void this.resolveGameOverFlow();
      });
    }
  }

  private async resolveGameOverFlow(): Promise<void> {
    const store = window.gameStore?.getState();
    if (!store) {
      return;
    }

<<<<<<< HEAD
    // Only update score - it will automatically handle highScore in the store
    store.setScore(this.score);
    store.setShareRescueOffer(null);
    store.setGameState('gameOver');

    await this.maybeOfferShareRescue();
=======
    // Update high score first if needed, separately from score
    if (this.score > store.highScore) {
      store.setHighScore(this.score);
    }

    // Check if we should offer rescue before setting gameOver
    const offeredRescue = await this.maybeOfferShareRescue();

    if (!offeredRescue) {
      // Set game state to gameOver first
      store.setGameState('gameOver');
      // Then update the final score (won't trigger highScore update due to gameOver state)
      store.setScore(this.score);
    } else {
      // For share rescue, just update score
      store.setScore(this.score);
    }
>>>>>>> f549bc3a
  }

  private captureGameScreenshot(): string | null {
    const canvas = this.game?.canvas as HTMLCanvasElement | undefined;
    if (!canvas || canvas.width === 0 || canvas.height === 0) {
      console.log('[SCREENSHOT DEBUG] Canvas invalid', {
        hasCanvas: !!canvas,
        width: canvas?.width,
        height: canvas?.height
      });
      return null;
    }

    try {
      const maxWidth = 720;
      const scale = canvas.width > maxWidth ? maxWidth / canvas.width : 1;
      const targetWidth = Math.round(canvas.width * scale);
      const targetHeight = Math.round(canvas.height * scale);

      const outputCanvas = document.createElement('canvas');
      outputCanvas.width = targetWidth;
      outputCanvas.height = targetHeight;
      const context = outputCanvas.getContext('2d');
      if (!context) {
        console.log('[SCREENSHOT DEBUG] Could not get 2d context');
        return null;
      }

      context.drawImage(canvas, 0, 0, targetWidth, targetHeight);
      const dataUrl = outputCanvas.toDataURL('image/jpeg', 0.85);

      console.log('[SCREENSHOT DEBUG] Screenshot captured successfully', {
        originalWidth: canvas.width,
        originalHeight: canvas.height,
        targetWidth,
        targetHeight,
        dataUrlLength: dataUrl.length,
        dataUrlPrefix: dataUrl.substring(0, 50)
      });

      return dataUrl;
    } catch (error) {
      console.error('[SCREENSHOT DEBUG] Failed to capture game screenshot:', error);
      return null;
    }
  }

  private async maybeOfferShareRescue(): Promise<boolean> {
    if (this.score < 2000) {
      return false;
    }

    try {
      await highScoreService.awaitReady();
      const username = await highScoreService.getUsername();

      if (shareService.hasShownPromptToday(username)) {
        logger.debug('Share prompt already shown today for', username);
        return false;
      }

      const status = await shareService.getStatus(username, { force: true });
      window.gameStore?.getState().setShareStatus(status);

      if (status.sharedToday) {
        logger.debug('User already shared today, skipping rescue prompt');
        return false;
      }

      const screenshot = this.captureGameScreenshot();
      window.gameStore?.getState().setShareRescueOffer({
        score: this.score,
        highScore: this.highScore,
        screenshot,
        username,
      });
      shareService.markPromptShown(username);
      return true;
    } catch (error) {
      console.error('Failed to evaluate share rescue eligibility:', error);
      return false;
    }
  }

  public continueAfterShareRescue(): void {
    const store = window.gameStore?.getState();
    store?.setShowNoSpaceToast(false);
    store?.setShareRescueOffer(null);
    store?.setGameState('playing');

    const grid = this.boardRenderer.getGridModel();
    const rescuePieces = this.pieceGenerator.generateLineClearSet(grid);
    this.currentPieces = rescuePieces;
    this.pieceTray.clear();
    this.pieceTray.setPieces(rescuePieces);

    if (this.gameOverCheckTimer) {
      this.gameOverCheckTimer.remove(false);
      this.gameOverCheckTimer = null;
    }

    this.isSpawningSet = false;
    this.hasShownGameOver = false;

    // Re-run validity checks next tick to ensure gameplay resumes smoothly
    this.time.delayedCall(0, () => {
      this.checkRemainingPiecesValidity();
    });
  }

  public async triggerShareRescueTest(): Promise<void> {
    try {
      await highScoreService.awaitReady();
      const username = await highScoreService.getUsername();
      const store = window.gameStore?.getState();
      if (!store) {
        return;
      }

      const status = await shareService.getStatus(username, { force: true });
      store.setShareStatus(status);

      const screenshot = this.captureGameScreenshot();
      store.setShareRescueOffer({
        score: this.score,
        highScore: this.highScore,
        screenshot,
        username,
      });

      store.setShowNoSpaceToast(false);
      store.setGameState('gameOver');
    } catch (error) {
      console.error('Failed to trigger share rescue test:', error);
    }
  }

  /**
   * Reset the game for a new play
   */
  private resetGame(): void {
    logger.debug('Resetting game...');

    // Clear any saved game state to ensure fresh start
    GameStateManager.clearGameState();

    // Reset scores and move count
    this.score = 0;
    this.moveCount = 0;
    this.consecutiveClears = 0;
    this.nonClearingPlacements = 0;
    this.scoreText.setText(`Score: ${this.score.toLocaleString()}`);

    // Clear the board
    const grid = this.boardRenderer.getGridModel();
    grid.clear();
    this.boardRenderer.updateBoard();

    // Clear current pieces first
    this.currentPieces = [];
    this.pieceTray.clear();

    // Generate new pieces after a small delay to ensure everything is cleared
    this.time.delayedCall(100, () => {
      logger.debug('Generating new pieces...');
      this.generateNewPieces();
    });
    this.hasShownGameOver = false;
  }

  /**
   * Update preview while dragging
   */
  private updatePreview(pointer: Phaser.Input.Pointer): void {
    if (!this.draggedPiece) return;

    // Clear previous preview
    this.clearPreview();

    // Account for touch offset when calculating board position
    const touchOffset = this.getPointerTouchOffset(pointer);
    const adjustedY = pointer.y + touchOffset; // Align preview with visual drag position

    // Get board position from adjusted pointer position
    const boardCoords = this.boardRenderer.pixelToHex(pointer.x, adjustedY);
    if (!boardCoords) return;

    // Calculate piece position relative to board
    const placement = this.placementValidator.getPlacementCells(
      this.draggedPiece,
      boardCoords
    );

    // Check if placement is valid
    const grid = this.boardRenderer.getGridModel();
    const isValid = this.placementValidator.canPlacePiece(
      this.draggedPiece,
      boardCoords,
      grid
    );

    // Show preview on board with color index for correct color
    this.previewCells = placement;
    this.boardRenderer.showPlacementPreview(placement, isValid, this.draggedPiece.getColorIndex());
  }

  /**
   * Clear placement preview
   */
  private clearPreview(): void {
    this.boardRenderer.clearPlacementPreview();
    this.previewCells = [];
  }

  private getPointerTouchOffset(pointer: Phaser.Input.Pointer): number {
    const pointerType = (pointer as any).pointerType;
    const isTouchInput = pointer.wasTouch || pointerType === 'touch';
    return isTouchInput ? -100 : 0;
  }

  /**
   * Attempt to place piece
   */
  private attemptPlacement(pointer: Phaser.Input.Pointer, renderer: any): boolean {
    return errorBoundary.safeExecute(() => {
      if (!this.draggedPiece) return false;

      // Account for touch offset when calculating board position
      const touchOffset = this.getPointerTouchOffset(pointer);
      const adjustedY = pointer.y + touchOffset; // Align placement with visual drag position

      // Get board position from adjusted pointer position
      const boardCoords = this.boardRenderer.pixelToHex(pointer.x, adjustedY);
      if (!boardCoords) return false;

      // Check if placement is valid
      const grid = this.boardRenderer.getGridModel();
      const canPlace = this.placementValidator.canPlacePiece(
        this.draggedPiece,
        boardCoords,
        grid
      );

      if (!canPlace) return false;

      // Place the piece
      const placement = this.placementValidator.getPlacementCells(
        this.draggedPiece,
        boardCoords
      );

      placement.forEach(coord => {
        grid.setCellOccupied(coord, true, this.draggedPiece.getId(), this.draggedPiece.getColorIndex());
      });

      // Remove the dragged piece visual (it will be shown by the board cells)
      if (renderer && renderer.getContainer) {
        const container = renderer.getContainer();
        // First remove all listeners and interactivity
        if (container.input) {
          container.removeInteractive();
        }
        container.removeAllListeners();
        // Now safely destroy
        container.destroy();
      }

      // Force board to re-render to show placed pieces
      this.boardRenderer.updateBoard();

      // Calculate points
      const piecePoints = placement.length * 10;
      this.updateScore(piecePoints);

      // Increment move count and save game state
      this.moveCount++;
      this.saveGameState();

    // Check for complete lines
    const lines = grid.detectCompleteLines();
    if (lines.length > 0) {
      // Handle line clearing with animations and scoring; game-over check
      // happens after line clear completes inside handleLineCompletion.
      this.handleLineCompletion(lines);
    } else {
      // No lines cleared - increment non-clearing placements
      this.nonClearingPlacements++;

      // Break combo only after 3 non-clearing placements
      if (this.nonClearingPlacements >= 3 && this.consecutiveClears > 0) {
        this.consecutiveClears = 0;
        this.nonClearingPlacements = 0;
        gameBridge.updateCombo(0);
        if (this.comboResetTimer) {
          this.comboResetTimer.destroy();
          this.comboResetTimer = null;
        }
      }

      // No lines to clear – re-evaluate remaining pieces immediately.
      if (this.gameOverCheckTimer) this.gameOverCheckTimer.remove(false);
      this.gameOverCheckTimer = this.time.delayedCall(0, () => {
        this.gameOverCheckTimer = null;
        this.checkRemainingPiecesValidity();
      });
    }

      // Success effect
      this.showPlacementEffect(boardCoords);

      return true;
    }, false, 'piece-placement');
  }

  /**
   * Show placement effect
   */
  private showPlacementEffect(coords: HexCoordinates): void {
    const pos = this.boardRenderer.hexToPixel(coords);
    if (!pos) return;

    // Create quick pulse effect
    const circle = this.add.circle(pos.x, pos.y, 5, 0xffffff, 1);
    circle.setDepth(150);

    this.tweens.add({
      targets: circle,
      scale: 4,
      alpha: 0,
      duration: 200,
      ease: 'Expo.easeOut',
      onComplete: () => circle.destroy()
    });

    // Add small particles for extra juice
    for (let i = 0; i < 4; i++) {
      const particle = this.add.circle(pos.x, pos.y, 2, 0xffffff, 0.6);
      particle.setDepth(149);

      const angle = (Math.PI * 2 / 4) * i;
      const distance = 20;

      this.tweens.add({
        targets: particle,
        x: pos.x + Math.cos(angle) * distance,
        y: pos.y + Math.sin(angle) * distance,
        alpha: 0,
        duration: 250,
        ease: 'Power2',
        onComplete: () => particle.destroy()
      });
    }
  }

  /**
   * Handle line completion
   */
  private async handleLineCompletion(lines: any[]): Promise<void> {
    const grid = this.boardRenderer.getGridModel();

    // Increment consecutive clears count
    this.consecutiveClears++;

    // Reset non-clearing placements since we cleared lines
    this.nonClearingPlacements = 0;

    // Calculate base points
    const basePoints = 100 * lines.length;
    let totalPoints = basePoints;

    // Combo system: starts at 3rd consecutive clear
    if (this.consecutiveClears >= 3) {
      // Combo starts from 3rd clear: combo 1 at 3 clears, combo 2 at 4 clears, etc.
      const comboLevel = this.consecutiveClears - 2; // 3 clears = combo 1, 4 = combo 2, etc.
      const comboBonus = 1 + (0.1 * (comboLevel - 1)); // combo 1 = 1.0x, combo 2 = 1.1x, combo 3 = 1.2x
      totalPoints = Math.round(basePoints * comboBonus);

      // Show combo popup (starts from X1 at 3rd clear)
      this.createComboPopup(comboLevel, totalPoints);

      // Update combo in React UI
      gameBridge.updateCombo(comboLevel);
    } else {
      // No combo yet, just regular points
      gameBridge.updateCombo(0);
    }

    // Update score
    this.updateScore(totalPoints);

    // Cancel any existing reset timer
    if (this.comboResetTimer) {
      this.comboResetTimer.destroy();
      this.comboResetTimer = null;
    }

    // Camera shake disabled
    // const shakeIntensity = 0.003 + (lines.length * 0.002);
    // const shakeDuration = 200 + (lines.length * 50);
    // this.cameras.main.shake(shakeDuration, shakeIntensity, true);

    // Animate the line clearing with smooth wave effect
    await this.boardRenderer.animateLineClear(lines);

    // Visual feedback
    this.showLinesClearedEffect(lines.length, totalPoints);

    // Save game state after line clear
    this.saveGameState();

    // After clearing lines, check if remaining pieces can still be placed
    // Line clears create space, but pieces might still be unplaceable
    if (this.gameOverCheckTimer) this.gameOverCheckTimer.remove(false);
    this.gameOverCheckTimer = this.time.delayedCall(0, () => {
      this.gameOverCheckTimer = null;
      this.checkRemainingPiecesValidity();
    });
  }

  /**
   * Create combo popup with random gradient colors
   */
  private createComboPopup(combo: number, points: number): void {
    // Random color pairs for gradient
    const colorPairs = [
      [0xFF00FF, 0x00FFFF], // Magenta to Cyan
      [0xFF0080, 0xFFD700], // Pink to Gold
      [0x00FF00, 0x00FFFF], // Green to Cyan
      [0xFF4500, 0xFFFF00], // Orange to Yellow
      [0x9400D3, 0x4B0082], // Violet to Indigo
      [0xFF1493, 0xFF69B4], // Deep Pink to Hot Pink
      [0x00CED1, 0x48D1CC], // Dark Turquoise to Medium Turquoise
      [0xFF6347, 0xFFA500], // Tomato to Orange
      [0x7FFF00, 0x32CD32], // Chartreuse to Lime Green
      [0xDC143C, 0xFF0000], // Crimson to Red
    ];

    const randomPair = colorPairs[Math.floor(Math.random() * colorPairs.length)];

    // Get center of screen
    const centerX = this.cameras.main.width / 2;
    const centerY = this.cameras.main.height / 2;

    // Create main text
    const comboText = this.add.text(centerX, centerY - 50, `COMBO X${combo}`, {
      fontSize: '72px',
      fontFamily: DS.getFontFamily('displayBlack'),
      fontStyle: '900 normal',
      stroke: '#000000',
      strokeThickness: 6
    });
    comboText.setOrigin(0.5);
    comboText.setDepth(1000);

    // Apply gradient effect using tint
    const gradient = comboText.setTint(randomPair[0], randomPair[0], randomPair[1], randomPair[1]);

    // Add points text below
    const pointsText = this.add.text(centerX, centerY + 10, `+${points}`, {
      fontSize: '36px',
      fontFamily: 'Arial',
      fontStyle: 'bold',
      fill: '#FFFFFF',
      stroke: '#000000',
      strokeThickness: 4
    });
    pointsText.setOrigin(0.5);
    pointsText.setDepth(1000);

    // Animate combo text - scale up and fade out
    this.tweens.add({
      targets: [comboText, pointsText],
      scaleX: 1.5,
      scaleY: 1.5,
      alpha: 0,
      y: '-=100',
      duration: 1500,
      ease: 'Power2',
      onComplete: () => {
        comboText.destroy();
        pointsText.destroy();
      }
    });

    // Initial punch effect
    this.tweens.add({
      targets: [comboText, pointsText],
      scaleX: 1.2,
      scaleY: 1.2,
      duration: 100,
      yoyo: true,
      ease: 'Power2'
    });
  }

  /**
   * Update score
   */
  private async updateScore(points: number): Promise<void> {
    const previousHighScore = this.highScore;
    this.score += points;
    this.scoreText.setText(`Score: ${this.score.toLocaleString()}`);

    // Update React UI - setScore will automatically update highScore if needed
    gameBridge.updateScore(this.score);

    // Update high score if needed
    if (this.score > this.highScore) {
      this.highScore = this.score;
      this.highScoreText.setText(`Best: ${this.highScore.toLocaleString()}`);

      // Don't call updateHighScore here - it's already handled by setScore

      // Celebrate new personal record once per run
      if (false) {

        const delta = Math.max(0, this.highScore - previousHighScore);
        const screenshot = this.captureGameScreenshot();
        let username: string | null = null;

        try {
          username = await highScoreService.getUsername();
        } catch (error) {
          console.error('Failed to resolve username for high score celebration:', error);
        }

        const payload = {
          newHighScore: this.highScore,
          previousHighScore,
          delta,
          screenshot,
          username: username ?? 'Hexomind Player'
        };

        this.time.delayedCall(0, () => {
          if (typeof window !== 'undefined' && typeof window.dispatchEvent === 'function') {
            window.dispatchEvent(new CustomEvent('hexomind:newHighScore', { detail: payload }));
          } else {
                  }
        });
      }

      // Submit to Reddit KV storage
      try {
        const result = await highScoreService.submitScore(this.score);
        if (result.updated && result.rank) {
          logger.debug(`New high score! Rank: #${result.rank}`);
          // Could show rank in UI
        }
      } catch (error) {
        console.error('Failed to submit high score:', error);
      }

      // Also save locally as fallback
      this.saveHighScore();

      // Animate high score
      this.tweens.add({
        targets: this.highScoreText,
        scale: 1.2,
        duration: 200,
        yoyo: true,
        ease: 'Power2'
      });
    }

    // Animate score text
    if (points > 0) {
      this.tweens.add({
        targets: this.scoreText,
        scale: 1.1,
        duration: 100,
        yoyo: true,
        ease: 'Power2'
      });
    }
  }

  /**
   * Show lines cleared effect
   */
  private showLinesClearedEffect(lineCount: number, points: number): void {
    // Show the line clear popup with compliment and score
    if (window.gameStore) {
      window.gameStore.getState().showLineClearPopup(lineCount, points);
    }
  }

  /**
   * Show welcome animation
   */
  private showWelcomeAnimation(): void {
    // Welcome animation disabled - no text shown
    return;
  }

  /**
   * Handle theme change
   */
  private handleThemeChange(): void {
    const theme = this.themeProvider.getTheme();

    // Don't update background - keep it transparent
    // this.cameras.main.setBackgroundColor(bgColor);

    // Update text colors
    this.scoreText.setColor(this.themeProvider.toCSS(theme.textPrimary));
    this.highScoreText.setColor(this.themeProvider.toCSS(theme.textSecondary));
  }

  /**
   * Load high score from Reddit KV or local storage
   */
  private async loadHighScore(): Promise<void> {
    await highScoreService.awaitReady();
    let bestScore = 0;

    try {
      // Try to load from Reddit KV first
      const serverHighScore = await highScoreService.getHighScore();
      if (serverHighScore > 0) {
        bestScore = Math.max(bestScore, serverHighScore);
      }
    } catch (error) {
      console.error('Failed to load high score from server:', error);
    }

    // Check local storage
    const saved = localStorage.getItem('hexomind_highscore');
    if (saved) {
      const localHighScore = parseInt(saved, 10) || 0;
      bestScore = Math.max(bestScore, localHighScore);
    }

    // Check saved game state
    const savedGame = GameStateManager.loadGameState();
    if (savedGame && savedGame.highScore) {
      bestScore = Math.max(bestScore, savedGame.highScore);
    }

    // Set the best score from all sources
    this.highScore = bestScore;
    this.highScoreText.setText(`Best: ${this.highScore.toLocaleString()}`);
    gameBridge.updateHighScore(this.highScore);

    // Save it back to ensure consistency
    if (this.highScore > 0) {
      localStorage.setItem('hexomind_highscore', this.highScore.toString());
    }
  }

  /**
   * Save high score to local storage
   */
  private saveHighScore(): void {
    localStorage.setItem('hexomind_highscore', this.highScore.toString());
    // Also update the saved game state if it exists
    this.saveGameState();
  }

  update(time: number, delta: number): void {
    // Game update logic will go here
    // For now, empty as we handle everything through events
  }
}<|MERGE_RESOLUTION|>--- conflicted
+++ resolved
@@ -570,14 +570,13 @@
       return;
     }
 
-<<<<<<< HEAD
+
     // Only update score - it will automatically handle highScore in the store
     store.setScore(this.score);
     store.setShareRescueOffer(null);
     store.setGameState('gameOver');
 
     await this.maybeOfferShareRescue();
-=======
     // Update high score first if needed, separately from score
     if (this.score > store.highScore) {
       store.setHighScore(this.score);
@@ -595,7 +594,6 @@
       // For share rescue, just update score
       store.setScore(this.score);
     }
->>>>>>> f549bc3a
   }
 
   private captureGameScreenshot(): string | null {
